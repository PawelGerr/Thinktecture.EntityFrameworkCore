﻿<Project Sdk="Microsoft.NET.Sdk">

    <PropertyGroup>
        <OutputType>Exe</OutputType>
        <NoWarn>$(NoWarn);CS1591</NoWarn>
        <IsPackable>false</IsPackable>
    </PropertyGroup>

    <ItemGroup>
      <ProjectReference Include="..\..\src\Thinktecture.EntityFrameworkCore.SqlServer\Thinktecture.EntityFrameworkCore.SqlServer.csproj" />
    </ItemGroup>

    <ItemGroup>
      <None Update="appsettings.json">
        <CopyToOutputDirectory>PreserveNewest</CopyToOutputDirectory>
      </None>
    </ItemGroup>

    <ItemGroup>
<<<<<<< HEAD
      <PackageReference Include="Microsoft.EntityFrameworkCore.Design" Version="7.0.0" PrivateAssets="all" />
      <PackageReference Include="Microsoft.Extensions.Configuration.Json" Version="7.0.0" />
      <PackageReference Include="Microsoft.Extensions.Logging.Console" Version="7.0.0" />
=======
      <PackageReference Include="Microsoft.EntityFrameworkCore.Design" Version="6.0.12" PrivateAssets="all" />
      <PackageReference Include="Microsoft.Extensions.Configuration.Json" Version="6.0.0" />
      <PackageReference Include="Microsoft.Extensions.Logging.Console" Version="6.0.0" />
>>>>>>> 4d5eb207
    </ItemGroup>

</Project>
<|MERGE_RESOLUTION|>--- conflicted
+++ resolved
@@ -1,31 +1,25 @@
-﻿<Project Sdk="Microsoft.NET.Sdk">
-
-    <PropertyGroup>
-        <OutputType>Exe</OutputType>
-        <NoWarn>$(NoWarn);CS1591</NoWarn>
-        <IsPackable>false</IsPackable>
-    </PropertyGroup>
-
-    <ItemGroup>
-      <ProjectReference Include="..\..\src\Thinktecture.EntityFrameworkCore.SqlServer\Thinktecture.EntityFrameworkCore.SqlServer.csproj" />
-    </ItemGroup>
-
-    <ItemGroup>
-      <None Update="appsettings.json">
-        <CopyToOutputDirectory>PreserveNewest</CopyToOutputDirectory>
-      </None>
-    </ItemGroup>
-
-    <ItemGroup>
-<<<<<<< HEAD
-      <PackageReference Include="Microsoft.EntityFrameworkCore.Design" Version="7.0.0" PrivateAssets="all" />
-      <PackageReference Include="Microsoft.Extensions.Configuration.Json" Version="7.0.0" />
-      <PackageReference Include="Microsoft.Extensions.Logging.Console" Version="7.0.0" />
-=======
-      <PackageReference Include="Microsoft.EntityFrameworkCore.Design" Version="6.0.12" PrivateAssets="all" />
-      <PackageReference Include="Microsoft.Extensions.Configuration.Json" Version="6.0.0" />
-      <PackageReference Include="Microsoft.Extensions.Logging.Console" Version="6.0.0" />
->>>>>>> 4d5eb207
-    </ItemGroup>
-
-</Project>
+<Project Sdk="Microsoft.NET.Sdk">
+
+    <PropertyGroup>
+        <OutputType>Exe</OutputType>
+        <NoWarn>$(NoWarn);CS1591</NoWarn>
+        <IsPackable>false</IsPackable>
+    </PropertyGroup>
+
+    <ItemGroup>
+      <ProjectReference Include="..\..\src\Thinktecture.EntityFrameworkCore.SqlServer\Thinktecture.EntityFrameworkCore.SqlServer.csproj" />
+    </ItemGroup>
+
+    <ItemGroup>
+      <None Update="appsettings.json">
+        <CopyToOutputDirectory>PreserveNewest</CopyToOutputDirectory>
+      </None>
+    </ItemGroup>
+
+    <ItemGroup>
+      <PackageReference Include="Microsoft.EntityFrameworkCore.Design" Version="7.0.0" PrivateAssets="all" />
+      <PackageReference Include="Microsoft.Extensions.Configuration.Json" Version="7.0.0" />
+      <PackageReference Include="Microsoft.Extensions.Logging.Console" Version="7.0.0" />
+    </ItemGroup>
+
+</Project>