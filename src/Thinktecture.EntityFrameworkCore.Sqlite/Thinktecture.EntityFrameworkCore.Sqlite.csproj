<Project Sdk="Microsoft.NET.Sdk">

	<PropertyGroup>
		<TargetFramework>net7.0</TargetFramework>
		<ImplicitUsings>enable</ImplicitUsings>
		<Nullable>enable</Nullable>
	</PropertyGroup>
    <ItemGroup>
        <ProjectReference Include="..\Thinktecture.EntityFrameworkCore.BulkOperations\Thinktecture.EntityFrameworkCore.BulkOperations.csproj" />
    </ItemGroup>

    <ItemGroup>
<<<<<<< HEAD
        <PackageReference Include="Microsoft.EntityFrameworkCore.Sqlite" Version="8.0.0-preview.6.23329.4" />
    </ItemGroup>

    <ItemGroup>
      <Using Include="Microsoft.EntityFrameworkCore" />
=======
        <PackageReference Include="Microsoft.EntityFrameworkCore.Sqlite" Version="8.0.0-rc.2.23480.1" />
>>>>>>> 84d95e34
    </ItemGroup>

</Project>
<|MERGE_RESOLUTION|>--- conflicted
+++ resolved
@@ -1,24 +1,11 @@
-<Project Sdk="Microsoft.NET.Sdk">
-
-	<PropertyGroup>
-		<TargetFramework>net7.0</TargetFramework>
-		<ImplicitUsings>enable</ImplicitUsings>
-		<Nullable>enable</Nullable>
-	</PropertyGroup>
-    <ItemGroup>
-        <ProjectReference Include="..\Thinktecture.EntityFrameworkCore.BulkOperations\Thinktecture.EntityFrameworkCore.BulkOperations.csproj" />
-    </ItemGroup>
-
-    <ItemGroup>
-<<<<<<< HEAD
-        <PackageReference Include="Microsoft.EntityFrameworkCore.Sqlite" Version="8.0.0-preview.6.23329.4" />
-    </ItemGroup>
-
-    <ItemGroup>
-      <Using Include="Microsoft.EntityFrameworkCore" />
-=======
-        <PackageReference Include="Microsoft.EntityFrameworkCore.Sqlite" Version="8.0.0-rc.2.23480.1" />
->>>>>>> 84d95e34
-    </ItemGroup>
-
-</Project>
+<Project Sdk="Microsoft.NET.Sdk">
+
+    <ItemGroup>
+        <ProjectReference Include="..\Thinktecture.EntityFrameworkCore.BulkOperations\Thinktecture.EntityFrameworkCore.BulkOperations.csproj" />
+    </ItemGroup>
+
+    <ItemGroup>
+        <PackageReference Include="Microsoft.EntityFrameworkCore.Sqlite" Version="8.0.0-rc.2.23480.1" />
+    </ItemGroup>
+
+</Project>