<<<<<<< HEAD
using System.Diagnostics;
using System.Text;
using Microsoft.Data.Sqlite;
using Microsoft.EntityFrameworkCore.Diagnostics;
using Microsoft.EntityFrameworkCore.Infrastructure;
using Microsoft.EntityFrameworkCore.Metadata;
using Microsoft.EntityFrameworkCore.Storage;
using Microsoft.Extensions.Logging;
using Microsoft.Extensions.ObjectPool;
using Thinktecture.EntityFrameworkCore.Data;
using Thinktecture.EntityFrameworkCore.TempTables;
using Thinktecture.Internal;

namespace Thinktecture.EntityFrameworkCore.BulkOperations;

/// <summary>
/// Executes bulk operations.
/// </summary>
// ReSharper disable once ClassNeverInstantiated.Global
public sealed class SqliteBulkOperationExecutor
   : IBulkInsertExecutor, ITempTableBulkInsertExecutor, IBulkUpdateExecutor,
     IBulkInsertOrUpdateExecutor, ITruncateTableExecutor
{
   private readonly DbContext _ctx;
   private readonly IDiagnosticsLogger<SqliteDbLoggerCategory.BulkOperation> _logger;
   private readonly ISqlGenerationHelper _sqlGenerationHelper;
   private readonly ObjectPool<StringBuilder> _stringBuilderPool;

   private static class EventIds
   {
      public static readonly EventId Started = 0;
      public static readonly EventId Finished = 1;
   }

   /// <summary>
   /// Initializes new instance of <see cref="SqliteBulkOperationExecutor"/>.
   /// </summary>
   /// <param name="ctx">Current database context.</param>
   /// <param name="logger">Logger.</param>
   /// <param name="sqlGenerationHelper">SQL generation helper.</param>
   /// <param name="stringBuilderPool">String builder pool.</param>
   public SqliteBulkOperationExecutor(
      ICurrentDbContext ctx,
      IDiagnosticsLogger<SqliteDbLoggerCategory.BulkOperation> logger,
      ISqlGenerationHelper sqlGenerationHelper,
      ObjectPool<StringBuilder> stringBuilderPool)
   {
      ArgumentNullException.ThrowIfNull(ctx);

      _ctx = ctx.Context ?? throw new ArgumentNullException(nameof(ctx));
      _logger = logger ?? throw new ArgumentNullException(nameof(logger));
      _sqlGenerationHelper = sqlGenerationHelper ?? throw new ArgumentNullException(nameof(sqlGenerationHelper));
      _stringBuilderPool = stringBuilderPool ?? throw new ArgumentNullException(nameof(stringBuilderPool));
   }

   /// <inheritdoc />
   IBulkInsertOptions IBulkInsertExecutor.CreateOptions(IEntityPropertiesProvider? propertiesToInsert)
   {
      return new SqliteBulkInsertOptions { PropertiesToInsert = propertiesToInsert };
   }

   /// <inheritdoc />
   ITempTableBulkInsertOptions ITempTableBulkInsertExecutor.CreateOptions(IEntityPropertiesProvider? propertiesToInsert)
   {
      return new SqliteTempTableBulkInsertOptions { PropertiesToInsert = propertiesToInsert };
   }

   /// <inheritdoc />
   IBulkUpdateOptions IBulkUpdateExecutor.CreateOptions(IEntityPropertiesProvider? propertiesToUpdate, IEntityPropertiesProvider? keyProperties)
   {
      return new SqliteBulkUpdateOptions
             {
                PropertiesToUpdate = propertiesToUpdate,
                KeyProperties = keyProperties
             };
   }

   /// <inheritdoc />
   IBulkInsertOrUpdateOptions IBulkInsertOrUpdateExecutor.CreateOptions(
      IEntityPropertiesProvider? propertiesToInsert,
      IEntityPropertiesProvider? propertiesToUpdate,
      IEntityPropertiesProvider? keyProperties)
   {
      return new SqliteBulkInsertOrUpdateOptions
             {
                PropertiesToInsert = propertiesToInsert,
                PropertiesToUpdate = propertiesToUpdate,
                KeyProperties = keyProperties
             };
   }

   /// <inheritdoc />
   public async Task BulkInsertAsync<T>(
      IEnumerable<T> entities,
      IBulkInsertOptions options,
      CancellationToken cancellationToken = default)
      where T : class
   {
      ArgumentNullException.ThrowIfNull(entities);
      ArgumentNullException.ThrowIfNull(options);

      var entityType = _ctx.Model.GetEntityType(typeof(T));
      var tableName = entityType.GetTableName() ?? throw new InvalidOperationException($"The entity '{entityType.Name}' has no table name.");

      if (options is not SqliteBulkInsertOptions sqliteOptions)
         sqliteOptions = new SqliteBulkInsertOptions(options);

      await BulkInsertAsync(entityType,
                            entities,
                            entityType.GetSchema(),
                            tableName,
                            sqliteOptions,
                            SqliteBulkOperationContextFactoryForEntities.Instance,
                            cancellationToken);
   }

   private async Task BulkInsertAsync<T>(
      IEntityType entityType,
      IEnumerable<T> entitiesOrValues,
      string? schema,
      string tableName,
      SqliteBulkInsertOptions options,
      ISqliteBulkOperationContextFactory bulkOperationContextFactory,
      CancellationToken cancellationToken)
   {
      var properties = options.PropertiesToInsert.DeterminePropertiesForInsert(entityType, null);
      properties.EnsureNoSeparateOwnedTypesInsideCollectionOwnedType();

      var ctx = bulkOperationContextFactory.CreateForBulkInsert(_ctx, options, properties);

      await ExecuteBulkOperationAsync(entitiesOrValues, schema, tableName, ctx, cancellationToken);
   }

   /// <inheritdoc />
   public async Task<int> BulkUpdateAsync<T>(
      IEnumerable<T> entities,
      IBulkUpdateOptions options,
      CancellationToken cancellationToken = default)
      where T : class
   {
      ArgumentNullException.ThrowIfNull(entities);
      ArgumentNullException.ThrowIfNull(options);

      var entityType = _ctx.Model.GetEntityType(typeof(T));

      if (options is not SqliteBulkUpdateOptions sqliteOptions)
         sqliteOptions = new SqliteBulkUpdateOptions(options);

      var ctx = new BulkUpdateContext(_ctx,
                                      _ctx.GetService<IEntityDataReaderFactory>(),
                                      (SqliteConnection)_ctx.Database.GetDbConnection(),
                                      options.KeyProperties.DetermineKeyProperties(entityType),
                                      options.PropertiesToUpdate.DeterminePropertiesForUpdate(entityType, null),
                                      sqliteOptions.AutoIncrementBehavior);
      var tableName = entityType.GetTableName()
                      ?? throw new Exception($"The entity '{entityType.Name}' has no table name.");

      return await ExecuteBulkOperationAsync(entities, entityType.GetSchema(), tableName, ctx, cancellationToken);
   }

   /// <inheritdoc />
   public async Task<int> BulkInsertOrUpdateAsync<T>(
      IEnumerable<T> entities,
      IBulkInsertOrUpdateOptions options,
      CancellationToken cancellationToken = default)
      where T : class
   {
      ArgumentNullException.ThrowIfNull(entities);
      ArgumentNullException.ThrowIfNull(options);

      if (!(options is ISqliteBulkInsertOrUpdateOptions sqliteOptions))
         sqliteOptions = new SqliteBulkInsertOrUpdateOptions(options);

      var entityType = _ctx.Model.GetEntityType(typeof(T));
      var ctx = new BulkInsertOrUpdateContext(_ctx,
                                              _ctx.GetService<IEntityDataReaderFactory>(),
                                              (SqliteConnection)_ctx.Database.GetDbConnection(),
                                              sqliteOptions.KeyProperties.DetermineKeyProperties(entityType),
                                              sqliteOptions.PropertiesToInsert.DeterminePropertiesForInsert(entityType, null),
                                              sqliteOptions.PropertiesToUpdate.DeterminePropertiesForUpdate(entityType, true),
                                              sqliteOptions.AutoIncrementBehavior);
      var tableName = entityType.GetTableName()
                      ?? throw new Exception($"The entity '{entityType.Name}' has no table name.");

      return await ExecuteBulkOperationAsync(entities, entityType.GetSchema(), tableName, ctx, cancellationToken);
   }

   private async Task<int> ExecuteBulkOperationAsync<T>(
      IEnumerable<T> entitiesOrValues,
      string? schema,
      string tableName,
      ISqliteBulkOperationContext bulkOperationContext,
      CancellationToken cancellationToken)
   {
      await _ctx.Database.OpenConnectionAsync(cancellationToken).ConfigureAwait(false);

      try
      {
         // Execute bulk operations within a transaction, otherwise SQLite will start a new transaction for every statement
         await using var tx = _ctx.Database.CurrentTransaction == null
                                 ? await _ctx.Database.BeginTransactionAsync(cancellationToken).ConfigureAwait(false)
                                 : null;

         var tableIdentifier = _sqlGenerationHelper.DelimitIdentifier(tableName, schema);

         using var reader = bulkOperationContext.CreateReader(entitiesOrValues);
         var numberOfAffectedRows = await ExecuteBulkOperationAsync(reader, bulkOperationContext, tableIdentifier, cancellationToken).ConfigureAwait(false);

         if (bulkOperationContext.HasExternalProperties)
         {
            var readEntities = reader.GetReadEntities();
            numberOfAffectedRows += await ExecuteBulkOperationForSeparatedOwnedEntitiesAsync((IReadOnlyList<object>)readEntities, bulkOperationContext, cancellationToken);
         }

         if (tx is not null)
            await tx.CommitAsync(cancellationToken);

         return numberOfAffectedRows;
      }
      finally
      {
         await _ctx.Database.CloseConnectionAsync().ConfigureAwait(false);
      }
   }

   private async Task<int> ExecuteBulkOperationForSeparatedOwnedEntitiesAsync(
      IReadOnlyList<object> parentEntities,
      ISqliteBulkOperationContext parentBulkOperationContext,
      CancellationToken cancellationToken)
   {
      if (parentEntities.Count == 0)
         return 0;

      var numberOfAffectedRows = 0;

      foreach (var childContext in parentBulkOperationContext.GetChildren(parentEntities))
      {
         var childTableName = childContext.EntityType.GetTableName()
                              ?? throw new InvalidOperationException($"The entity '{childContext.EntityType.Name}' has no table name.");

         numberOfAffectedRows += await ExecuteBulkOperationAsync(childContext.Entities,
                                                                 childContext.EntityType.GetSchema(),
                                                                 childTableName,
                                                                 childContext,
                                                                 cancellationToken).ConfigureAwait(false);
      }

      return numberOfAffectedRows;
   }

   private async Task<int> ExecuteBulkOperationAsync(
      IEntityDataReader reader,
      ISqliteBulkOperationContext bulkOperationContext,
      string tableIdentifier,
      CancellationToken cancellationToken)
   {
      await using var command = bulkOperationContext.Connection.CreateCommand();

      command.CommandText = bulkOperationContext.CreateCommandBuilder().GetStatement(_sqlGenerationHelper, _stringBuilderPool, reader, tableIdentifier);
      var parameterInfos = CreateParameters(reader, command);

      try
      {
         command.Prepare();
      }
      catch (SqliteException ex)
      {
         throw new InvalidOperationException($"Error during bulk operation on table '{tableIdentifier}'. See inner exception for more details.", ex);
      }

      LogBulkOperationStart(command.CommandText);
      var stopwatch = Stopwatch.StartNew();
      var numberOfAffectedRows = 0;

      while (reader.Read())
      {
         for (var i = 0; i < reader.FieldCount; i++)
         {
            var paramInfo = parameterInfos[i];
            var value = reader.GetValue(i);

            if (bulkOperationContext.AutoIncrementBehavior == SqliteAutoIncrementBehavior.SetZeroToNull && paramInfo.IsAutoIncrementColumn && 0.Equals(value))
               value = null;

            paramInfo.Parameter.Value = value ?? DBNull.Value;
         }

         numberOfAffectedRows += await command.ExecuteNonQueryAsync(cancellationToken).ConfigureAwait(false);
      }

      stopwatch.Stop();
      LogBulkOperationEnd(command.CommandText, stopwatch.Elapsed);

      return numberOfAffectedRows;
   }

   private static ParameterInfo[] CreateParameters(IEntityDataReader reader, SqliteCommand command)
   {
      var parameters = new ParameterInfo[reader.Properties.Count];

      for (var i = 0; i < reader.Properties.Count; i++)
      {
         var property = reader.Properties[i];

         var parameter = command.CreateParameter();
         parameter.ParameterName = $"$p{i}";
         parameters[i] = new ParameterInfo(parameter, property.Property.IsAutoIncrement());
         command.Parameters.Add(parameter);
      }

      return parameters;
   }

   private void LogBulkOperationStart(string statement)
   {
      _logger.Logger.LogDebug(EventIds.Started,
                              """
                              Executing DbCommand
                              {Statement}
                              """,
                              statement);
   }

   private void LogBulkOperationEnd(string statement, TimeSpan duration)
   {
      _logger.Logger.LogInformation(EventIds.Finished,
                                    """
                                    Executed DbCommand ({Duration}ms)
                                    {Statement}
                                    """,
                                    (long)duration.TotalMilliseconds,
                                    statement);
   }

   /// <inheritdoc />
   public Task<ITempTableQuery<TColumn1>> BulkInsertValuesIntoTempTableAsync<TColumn1>(
      IEnumerable<TColumn1> values,
      ITempTableBulkInsertOptions options,
      CancellationToken cancellationToken)
   {
      ArgumentNullException.ThrowIfNull(values);
      ArgumentNullException.ThrowIfNull(options);

      if (options is not SqliteTempTableBulkInsertOptions sqliteOptions)
         sqliteOptions = new SqliteTempTableBulkInsertOptions(options);

      return BulkInsertIntoTempTableAsync<TColumn1, TempTable<TColumn1>>(values,
                                                                         sqliteOptions,
                                                                         SqliteBulkOperationContextFactoryForValues.Instance,
                                                                         static query => query.Select(t => t.Column1),
                                                                         cancellationToken);
   }

   /// <inheritdoc />
   public Task<ITempTableQuery<T>> BulkInsertIntoTempTableAsync<T>(
      IEnumerable<T> entities,
      ITempTableBulkInsertOptions options,
      CancellationToken cancellationToken = default)
      where T : class
   {
      ArgumentNullException.ThrowIfNull(entities);
      ArgumentNullException.ThrowIfNull(options);

      if (options is not SqliteTempTableBulkInsertOptions sqliteOptions)
         sqliteOptions = new SqliteTempTableBulkInsertOptions(options);

      return BulkInsertIntoTempTableAsync<T, T>(entities,
                                                sqliteOptions,
                                                SqliteBulkOperationContextFactoryForEntities.Instance,
                                                static query => query,
                                                cancellationToken);
   }

   private async Task<ITempTableQuery<T>> BulkInsertIntoTempTableAsync<T, TEntity>(
      IEnumerable<T> entitiesOrValues,
      SqliteTempTableBulkInsertOptions options,
      ISqliteBulkOperationContextFactory bulkOperationContextFactory,
      Func<IQueryable<TEntity>, IQueryable<T>> projection,
      CancellationToken cancellationToken)
      where TEntity : class
   {
      var type = typeof(TEntity);
      var entityTypeName = EntityNameProvider.GetTempTableName(type);
      var entityType = _ctx.Model.GetEntityType(entityTypeName, type);

      var tempTableCreator = _ctx.GetService<ITempTableCreator>();
      var tempTableCreationOptions = options.GetTempTableCreationOptions();
      var tempTableReference = await tempTableCreator.CreateTempTableAsync(entityType, tempTableCreationOptions, cancellationToken).ConfigureAwait(false);

      try
      {
         var bulkInsertOptions = options.GetBulkInsertOptions();
         await BulkInsertAsync(entityType, entitiesOrValues, null, tempTableReference.Name, bulkInsertOptions, bulkOperationContextFactory, cancellationToken).ConfigureAwait(false);

         var dbSet = entityType.Name == entityTypeName
                        ? _ctx.Set<TEntity>(entityTypeName)
                        : _ctx.Set<TEntity>();

         var query = dbSet.FromTempTable(new TempTableInfo(tempTableReference.Name));

         var pk = entityType.FindPrimaryKey();

         if (pk is not null && pk.Properties.Count != 0)
            query = query.AsNoTracking();

         return new TempTableQuery<T>(projection(query), tempTableReference);
      }
      catch (Exception)
      {
         await tempTableReference.DisposeAsync().ConfigureAwait(false);
         throw;
      }
   }

   /// <inheritdoc />
   public async Task TruncateTableAsync<T>(CancellationToken cancellationToken = default)
      where T : class
   {
      await TruncateTableAsync(typeof(T), cancellationToken);
   }

   /// <inheritdoc />
   public async Task TruncateTableAsync(Type type, CancellationToken cancellationToken = default)
   {
      var entityType = _ctx.Model.GetEntityType(type);
      var tableName = entityType.GetTableName()
                      ?? throw new InvalidOperationException($"The entity '{entityType.Name}' has no table name.");

      var tableIdentifier = _sqlGenerationHelper.DelimitIdentifier(tableName, entityType.GetSchema());
      var truncateStatement = $"DELETE FROM {tableIdentifier};";

      await _ctx.Database.ExecuteSqlRawAsync(truncateStatement, cancellationToken);
   }

   private readonly record struct ParameterInfo(SqliteParameter Parameter, bool IsAutoIncrementColumn);
}
=======
using System.Diagnostics;
using System.Text;
using Microsoft.Data.Sqlite;
using Microsoft.EntityFrameworkCore.Diagnostics;
using Microsoft.EntityFrameworkCore.Infrastructure;
using Microsoft.EntityFrameworkCore.Metadata;
using Microsoft.EntityFrameworkCore.Storage;
using Microsoft.Extensions.Logging;
using Microsoft.Extensions.ObjectPool;
using Thinktecture.EntityFrameworkCore.Data;
using Thinktecture.EntityFrameworkCore.TempTables;
using Thinktecture.Internal;

namespace Thinktecture.EntityFrameworkCore.BulkOperations;

/// <summary>
/// Executes bulk operations.
/// </summary>
// ReSharper disable once ClassNeverInstantiated.Global
public sealed class SqliteBulkOperationExecutor
   : IBulkInsertExecutor, ITempTableBulkInsertExecutor, IBulkUpdateExecutor,
     IBulkInsertOrUpdateExecutor, ITruncateTableExecutor
{
   private readonly DbContext _ctx;
   private readonly IDiagnosticsLogger<SqliteDbLoggerCategory.BulkOperation> _logger;
   private readonly ISqlGenerationHelper _sqlGenerationHelper;
   private readonly ObjectPool<StringBuilder> _stringBuilderPool;

   private static class EventIds
   {
      public static readonly EventId Started = 0;
      public static readonly EventId Finished = 1;
   }

   /// <summary>
   /// Initializes new instance of <see cref="SqliteBulkOperationExecutor"/>.
   /// </summary>
   /// <param name="ctx">Current database context.</param>
   /// <param name="logger">Logger.</param>
   /// <param name="sqlGenerationHelper">SQL generation helper.</param>
   /// <param name="stringBuilderPool">String builder pool.</param>
   public SqliteBulkOperationExecutor(
      ICurrentDbContext ctx,
      IDiagnosticsLogger<SqliteDbLoggerCategory.BulkOperation> logger,
      ISqlGenerationHelper sqlGenerationHelper,
      ObjectPool<StringBuilder> stringBuilderPool)
   {
      ArgumentNullException.ThrowIfNull(ctx);

      _ctx = ctx.Context ?? throw new ArgumentNullException(nameof(ctx));
      _logger = logger ?? throw new ArgumentNullException(nameof(logger));
      _sqlGenerationHelper = sqlGenerationHelper ?? throw new ArgumentNullException(nameof(sqlGenerationHelper));
      _stringBuilderPool = stringBuilderPool ?? throw new ArgumentNullException(nameof(stringBuilderPool));
   }

   /// <inheritdoc />
   IBulkInsertOptions IBulkInsertExecutor.CreateOptions(IEntityPropertiesProvider? propertiesToInsert)
   {
      return new SqliteBulkInsertOptions { PropertiesToInsert = propertiesToInsert };
   }

   /// <inheritdoc />
   IBulkInsertOptions ITempTableBulkInsertExecutor.CreateBulkInsertOptions(IEntityPropertiesProvider? propertiesToInsert)
   {
      return new SqliteBulkInsertOptions { PropertiesToInsert = propertiesToInsert };
   }

   /// <inheritdoc />
   ITempTableBulkInsertOptions ITempTableBulkInsertExecutor.CreateOptions(IEntityPropertiesProvider? propertiesToInsert)
   {
      return new SqliteTempTableBulkInsertOptions { PropertiesToInsert = propertiesToInsert };
   }

   /// <inheritdoc />
   IBulkUpdateOptions IBulkUpdateExecutor.CreateOptions(IEntityPropertiesProvider? propertiesToUpdate, IEntityPropertiesProvider? keyProperties)
   {
      return new SqliteBulkUpdateOptions
             {
                PropertiesToUpdate = propertiesToUpdate,
                KeyProperties = keyProperties
             };
   }

   /// <inheritdoc />
   IBulkInsertOrUpdateOptions IBulkInsertOrUpdateExecutor.CreateOptions(
      IEntityPropertiesProvider? propertiesToInsert,
      IEntityPropertiesProvider? propertiesToUpdate,
      IEntityPropertiesProvider? keyProperties)
   {
      return new SqliteBulkInsertOrUpdateOptions
             {
                PropertiesToInsert = propertiesToInsert,
                PropertiesToUpdate = propertiesToUpdate,
                KeyProperties = keyProperties
             };
   }

   /// <inheritdoc />
   public async Task BulkInsertAsync<T>(
      IEnumerable<T> entities,
      IBulkInsertOptions options,
      CancellationToken cancellationToken = default)
      where T : class
   {
      ArgumentNullException.ThrowIfNull(entities);
      ArgumentNullException.ThrowIfNull(options);

      var entityType = _ctx.Model.GetEntityType(typeof(T));
      var tableName = entityType.GetTableName() ?? throw new InvalidOperationException($"The entity '{entityType.Name}' has no table name.");

      if (options is not SqliteBulkInsertOptions sqliteOptions)
         sqliteOptions = new SqliteBulkInsertOptions(options);

      await BulkInsertAsync(entityType,
                            entities,
                            entityType.GetSchema(),
                            tableName,
                            sqliteOptions,
                            SqliteBulkOperationContextFactoryForEntities.Instance,
                            cancellationToken);
   }

   private async Task BulkInsertAsync<T>(
      IEntityType entityType,
      IEnumerable<T> entitiesOrValues,
      string? schema,
      string tableName,
      SqliteBulkInsertOptions options,
      ISqliteBulkOperationContextFactory bulkOperationContextFactory,
      CancellationToken cancellationToken)
   {
      var properties = options.PropertiesToInsert.DeterminePropertiesForInsert(entityType, null);
      properties.EnsureNoSeparateOwnedTypesInsideCollectionOwnedType();

      var ctx = bulkOperationContextFactory.CreateForBulkInsert(_ctx, options, properties);

      await ExecuteBulkOperationAsync(entitiesOrValues, schema, tableName, ctx, cancellationToken);
   }

   /// <inheritdoc />
   public async Task<int> BulkUpdateAsync<T>(
      IEnumerable<T> entities,
      IBulkUpdateOptions options,
      CancellationToken cancellationToken = default)
      where T : class
   {
      ArgumentNullException.ThrowIfNull(entities);
      ArgumentNullException.ThrowIfNull(options);

      var entityType = _ctx.Model.GetEntityType(typeof(T));

      if (options is not SqliteBulkUpdateOptions sqliteOptions)
         sqliteOptions = new SqliteBulkUpdateOptions(options);

      var ctx = new BulkUpdateContext(_ctx,
                                      _ctx.GetService<IEntityDataReaderFactory>(),
                                      (SqliteConnection)_ctx.Database.GetDbConnection(),
                                      options.KeyProperties.DetermineKeyProperties(entityType),
                                      options.PropertiesToUpdate.DeterminePropertiesForUpdate(entityType, null),
                                      sqliteOptions.AutoIncrementBehavior);
      var tableName = entityType.GetTableName()
                      ?? throw new Exception($"The entity '{entityType.Name}' has no table name.");

      return await ExecuteBulkOperationAsync(entities, entityType.GetSchema(), tableName, ctx, cancellationToken);
   }

   /// <inheritdoc />
   public async Task<int> BulkInsertOrUpdateAsync<T>(
      IEnumerable<T> entities,
      IBulkInsertOrUpdateOptions options,
      CancellationToken cancellationToken = default)
      where T : class
   {
      ArgumentNullException.ThrowIfNull(entities);
      ArgumentNullException.ThrowIfNull(options);

      if (!(options is ISqliteBulkInsertOrUpdateOptions sqliteOptions))
         sqliteOptions = new SqliteBulkInsertOrUpdateOptions(options);

      var entityType = _ctx.Model.GetEntityType(typeof(T));
      var ctx = new BulkInsertOrUpdateContext(_ctx,
                                              _ctx.GetService<IEntityDataReaderFactory>(),
                                              (SqliteConnection)_ctx.Database.GetDbConnection(),
                                              sqliteOptions.KeyProperties.DetermineKeyProperties(entityType),
                                              sqliteOptions.PropertiesToInsert.DeterminePropertiesForInsert(entityType, null),
                                              sqliteOptions.PropertiesToUpdate.DeterminePropertiesForUpdate(entityType, true),
                                              sqliteOptions.AutoIncrementBehavior);
      var tableName = entityType.GetTableName()
                      ?? throw new Exception($"The entity '{entityType.Name}' has no table name.");

      return await ExecuteBulkOperationAsync(entities, entityType.GetSchema(), tableName, ctx, cancellationToken);
   }

   private async Task<int> ExecuteBulkOperationAsync<T>(
      IEnumerable<T> entitiesOrValues,
      string? schema,
      string tableName,
      ISqliteBulkOperationContext bulkOperationContext,
      CancellationToken cancellationToken)
   {
      await _ctx.Database.OpenConnectionAsync(cancellationToken).ConfigureAwait(false);

      try
      {
         // Execute bulk operations within a transaction, otherwise SQLite will start a new transaction for every statement
         await using var tx = _ctx.Database.CurrentTransaction == null
                                 ? await _ctx.Database.BeginTransactionAsync(cancellationToken).ConfigureAwait(false)
                                 : null;

         var tableIdentifier = _sqlGenerationHelper.DelimitIdentifier(tableName, schema);

         using var reader = bulkOperationContext.CreateReader(entitiesOrValues);
         var numberOfAffectedRows = await ExecuteBulkOperationAsync(reader, bulkOperationContext, tableIdentifier, cancellationToken).ConfigureAwait(false);

         if (bulkOperationContext.HasExternalProperties)
         {
            var readEntities = reader.GetReadEntities();
            numberOfAffectedRows += await ExecuteBulkOperationForSeparatedOwnedEntitiesAsync((IReadOnlyList<object>)readEntities, bulkOperationContext, cancellationToken);
         }

         if (tx is not null)
            await tx.CommitAsync(cancellationToken);

         return numberOfAffectedRows;
      }
      finally
      {
         await _ctx.Database.CloseConnectionAsync().ConfigureAwait(false);
      }
   }

   private async Task<int> ExecuteBulkOperationForSeparatedOwnedEntitiesAsync(
      IReadOnlyList<object> parentEntities,
      ISqliteBulkOperationContext parentBulkOperationContext,
      CancellationToken cancellationToken)
   {
      if (parentEntities.Count == 0)
         return 0;

      var numberOfAffectedRows = 0;

      foreach (var childContext in parentBulkOperationContext.GetChildren(parentEntities))
      {
         var childTableName = childContext.EntityType.GetTableName()
                              ?? throw new InvalidOperationException($"The entity '{childContext.EntityType.Name}' has no table name.");

         numberOfAffectedRows += await ExecuteBulkOperationAsync(childContext.Entities,
                                                                 childContext.EntityType.GetSchema(),
                                                                 childTableName,
                                                                 childContext,
                                                                 cancellationToken).ConfigureAwait(false);
      }

      return numberOfAffectedRows;
   }

   private async Task<int> ExecuteBulkOperationAsync(
      IEntityDataReader reader,
      ISqliteBulkOperationContext bulkOperationContext,
      string tableIdentifier,
      CancellationToken cancellationToken)
   {
      await using var command = bulkOperationContext.Connection.CreateCommand();

      command.CommandText = bulkOperationContext.CreateCommandBuilder().GetStatement(_sqlGenerationHelper, _stringBuilderPool, reader, tableIdentifier);
      var parameterInfos = CreateParameters(reader, command);

      try
      {
         command.Prepare();
      }
      catch (SqliteException ex)
      {
         throw new InvalidOperationException($"Error during bulk operation on table '{tableIdentifier}'. See inner exception for more details.", ex);
      }

      LogBulkOperationStart(command.CommandText);
      var stopwatch = Stopwatch.StartNew();
      var numberOfAffectedRows = 0;

      while (reader.Read())
      {
         for (var i = 0; i < reader.FieldCount; i++)
         {
            var paramInfo = parameterInfos[i];
            var value = reader.GetValue(i);

            if (bulkOperationContext.AutoIncrementBehavior == SqliteAutoIncrementBehavior.SetZeroToNull && paramInfo.IsAutoIncrementColumn && 0.Equals(value))
               value = null;

            paramInfo.Parameter.Value = value ?? DBNull.Value;
         }

         numberOfAffectedRows += await command.ExecuteNonQueryAsync(cancellationToken).ConfigureAwait(false);
      }

      stopwatch.Stop();
      LogBulkOperationEnd(command.CommandText, stopwatch.Elapsed);

      return numberOfAffectedRows;
   }

   private static ParameterInfo[] CreateParameters(IEntityDataReader reader, SqliteCommand command)
   {
      var parameters = new ParameterInfo[reader.Properties.Count];

      for (var i = 0; i < reader.Properties.Count; i++)
      {
         var property = reader.Properties[i];

         var parameter = command.CreateParameter();
         parameter.ParameterName = $"$p{i}";
         parameters[i] = new ParameterInfo(parameter, property.Property.IsAutoIncrement());
         command.Parameters.Add(parameter);
      }

      return parameters;
   }

   private void LogBulkOperationStart(string statement)
   {
      _logger.Logger.LogDebug(EventIds.Started,
                              """
                              Executing DbCommand
                              {Statement}
                              """,
                              statement);
   }

   private void LogBulkOperationEnd(string statement, TimeSpan duration)
   {
      _logger.Logger.LogInformation(EventIds.Finished,
                                    """
                                    Executed DbCommand ({Duration}ms)
                                    {Statement}
                                    """,
                                    (long)duration.TotalMilliseconds,
                                    statement);
   }

   /// <inheritdoc />
   public Task<ITempTableQuery<TColumn1>> BulkInsertValuesIntoTempTableAsync<TColumn1>(
      IEnumerable<TColumn1> values,
      ITempTableBulkInsertOptions options,
      CancellationToken cancellationToken)
   {
      ArgumentNullException.ThrowIfNull(values);
      ArgumentNullException.ThrowIfNull(options);

      if (options is not SqliteTempTableBulkInsertOptions sqliteOptions)
         sqliteOptions = new SqliteTempTableBulkInsertOptions(options);

      return BulkInsertIntoTempTableAsync<TColumn1, TempTable<TColumn1>>(values,
                                                                         sqliteOptions,
                                                                         SqliteBulkOperationContextFactoryForValues.Instance,
                                                                         static query => query.Select(t => t.Column1),
                                                                         cancellationToken);
   }

   /// <inheritdoc />
   public Task<ITempTableQuery<T>> BulkInsertIntoTempTableAsync<T>(
      IEnumerable<T> entities,
      ITempTableBulkInsertOptions options,
      CancellationToken cancellationToken = default)
      where T : class
   {
      ArgumentNullException.ThrowIfNull(entities);
      ArgumentNullException.ThrowIfNull(options);

      if (options is not SqliteTempTableBulkInsertOptions sqliteOptions)
         sqliteOptions = new SqliteTempTableBulkInsertOptions(options);

      return BulkInsertIntoTempTableAsync<T, T>(entities,
                                                sqliteOptions,
                                                SqliteBulkOperationContextFactoryForEntities.Instance,
                                                static query => query,
                                                cancellationToken);
   }

   private async Task<ITempTableQuery<T>> BulkInsertIntoTempTableAsync<T, TEntity>(
      IEnumerable<T> entitiesOrValues,
      SqliteTempTableBulkInsertOptions options,
      ISqliteBulkOperationContextFactory bulkOperationContextFactory,
      Func<IQueryable<TEntity>, IQueryable<T>> projection,
      CancellationToken cancellationToken)
      where TEntity : class
   {
      var type = typeof(TEntity);
      var entityTypeName = EntityNameProvider.GetTempTableName(type);
      var entityType = _ctx.Model.GetEntityType(entityTypeName, type);

      var tempTableCreator = _ctx.GetService<ITempTableCreator>();
      var tempTableCreationOptions = options.GetTempTableCreationOptions();
      var tempTableReference = await tempTableCreator.CreateTempTableAsync(entityType, tempTableCreationOptions, cancellationToken).ConfigureAwait(false);

      try
      {
         var bulkInsertOptions = options.GetBulkInsertOptions();
         await BulkInsertAsync(entityType, entitiesOrValues, null, tempTableReference.Name, bulkInsertOptions, bulkOperationContextFactory, cancellationToken).ConfigureAwait(false);

         var dbSet = entityType.Name == entityTypeName
                        ? _ctx.Set<TEntity>(entityTypeName)
                        : _ctx.Set<TEntity>();

         var query = dbSet.FromTempTable(new TempTableInfo(tempTableReference.Name));

         var pk = entityType.FindPrimaryKey();

         if (pk is not null && pk.Properties.Count != 0)
            query = query.AsNoTracking();

         return new TempTableQuery<T>(projection(query), tempTableReference);
      }
      catch (Exception)
      {
         await tempTableReference.DisposeAsync().ConfigureAwait(false);
         throw;
      }
   }

   /// <inheritdoc />
   public Task BulkInsertValuesIntoTempTableAsync<TColumn1>(
      IEnumerable<TColumn1> values,
      ITempTableReference tempTable,
      ITempTableBulkInsertOptions? options,
      CancellationToken cancellationToken)
   {
      ArgumentNullException.ThrowIfNull(values);
      ArgumentNullException.ThrowIfNull(tempTable);

      if (options is not SqliteTempTableBulkInsertOptions sqliteOptions)
         sqliteOptions = new SqliteTempTableBulkInsertOptions(options);

      return BulkInsertValuesIntoTempTableAsync(values,
                                                tempTable,
                                                sqliteOptions.GetBulkInsertOptions(),
                                                cancellationToken);
   }

   /// <inheritdoc />
   public Task BulkInsertValuesIntoTempTableAsync<TColumn1>(
      IEnumerable<TColumn1> values,
      ITempTableReference tempTable,
      IBulkInsertOptions? options,
      CancellationToken cancellationToken)
   {
      ArgumentNullException.ThrowIfNull(values);
      ArgumentNullException.ThrowIfNull(tempTable);

      return BulkInsertIntoTempTableAsync<TColumn1, TempTable<TColumn1>>(values,
                                                                         options,
                                                                         tempTable,
                                                                         SqliteBulkOperationContextFactoryForValues.Instance,
                                                                         cancellationToken);
   }

   /// <inheritdoc />
   public Task BulkInsertIntoTempTableAsync<T>(
      IEnumerable<T> entities,
      ITempTableReference tempTable,
      ITempTableBulkInsertOptions? options,
      CancellationToken cancellationToken)
      where T : class
   {
      ArgumentNullException.ThrowIfNull(entities);
      ArgumentNullException.ThrowIfNull(tempTable);

      if (options is not SqliteTempTableBulkInsertOptions sqliteOptions)
         sqliteOptions = new SqliteTempTableBulkInsertOptions(options);

      return BulkInsertIntoTempTableAsync(entities,
                                          tempTable,
                                          sqliteOptions.GetBulkInsertOptions(),
                                          cancellationToken);
   }

   /// <inheritdoc />
   public Task BulkInsertIntoTempTableAsync<T>(
      IEnumerable<T> entities,
      ITempTableReference tempTable,
      IBulkInsertOptions? options,
      CancellationToken cancellationToken)
      where T : class
   {
      ArgumentNullException.ThrowIfNull(entities);
      ArgumentNullException.ThrowIfNull(tempTable);

      return BulkInsertIntoTempTableAsync<T, T>(entities,
                                                options,
                                                tempTable,
                                                SqliteBulkOperationContextFactoryForEntities.Instance,
                                                cancellationToken);
   }

   private async Task BulkInsertIntoTempTableAsync<T, TEntity>(
      IEnumerable<T> entitiesOrValues,
      IBulkInsertOptions? options,
      ITempTableReference tempTable,
      ISqliteBulkOperationContextFactory bulkOperationContextFactory,
      CancellationToken cancellationToken)
      where TEntity : class
   {
      var type = typeof(TEntity);
      var entityTypeName = EntityNameProvider.GetTempTableName(type);
      var entityType = _ctx.Model.GetEntityType(entityTypeName, type);

      if (options is not SqliteBulkInsertOptions sqliteOptions)
         sqliteOptions = new SqliteBulkInsertOptions(options);

      await BulkInsertAsync(entityType,
                            entitiesOrValues,
                            null,
                            tempTable.Name,
                            sqliteOptions,
                            bulkOperationContextFactory,
                            cancellationToken)
         .ConfigureAwait(false);
   }

   /// <inheritdoc />
   public async Task TruncateTableAsync<T>(CancellationToken cancellationToken = default)
      where T : class
   {
      await TruncateTableAsync(typeof(T), cancellationToken);
   }

   /// <inheritdoc />
   public async Task TruncateTableAsync(Type type, CancellationToken cancellationToken = default)
   {
      var entityType = _ctx.Model.GetEntityType(type);
      var tableName = entityType.GetTableName()
                      ?? throw new InvalidOperationException($"The entity '{entityType.Name}' has no table name.");

      var tableIdentifier = _sqlGenerationHelper.DelimitIdentifier(tableName, entityType.GetSchema());
      var truncateStatement = $"DELETE FROM {tableIdentifier};";

      await _ctx.Database.ExecuteSqlRawAsync(truncateStatement, cancellationToken);
   }

   private readonly record struct ParameterInfo(SqliteParameter Parameter, bool IsAutoIncrementColumn);
}
>>>>>>> 10ebb55a
<|MERGE_RESOLUTION|>--- conflicted
+++ resolved
@@ -1,4 +1,3 @@
-<<<<<<< HEAD
 using System.Diagnostics;
 using System.Text;
 using Microsoft.Data.Sqlite;
@@ -61,6 +60,12 @@
    }
 
    /// <inheritdoc />
+   IBulkInsertOptions ITempTableBulkInsertExecutor.CreateBulkInsertOptions(IEntityPropertiesProvider? propertiesToInsert)
+   {
+      return new SqliteBulkInsertOptions { PropertiesToInsert = propertiesToInsert };
+   }
+
+   /// <inheritdoc />
    ITempTableBulkInsertOptions ITempTableBulkInsertExecutor.CreateOptions(IEntityPropertiesProvider? propertiesToInsert)
    {
       return new SqliteTempTableBulkInsertOptions { PropertiesToInsert = propertiesToInsert };
@@ -414,449 +419,6 @@
    }
 
    /// <inheritdoc />
-   public async Task TruncateTableAsync<T>(CancellationToken cancellationToken = default)
-      where T : class
-   {
-      await TruncateTableAsync(typeof(T), cancellationToken);
-   }
-
-   /// <inheritdoc />
-   public async Task TruncateTableAsync(Type type, CancellationToken cancellationToken = default)
-   {
-      var entityType = _ctx.Model.GetEntityType(type);
-      var tableName = entityType.GetTableName()
-                      ?? throw new InvalidOperationException($"The entity '{entityType.Name}' has no table name.");
-
-      var tableIdentifier = _sqlGenerationHelper.DelimitIdentifier(tableName, entityType.GetSchema());
-      var truncateStatement = $"DELETE FROM {tableIdentifier};";
-
-      await _ctx.Database.ExecuteSqlRawAsync(truncateStatement, cancellationToken);
-   }
-
-   private readonly record struct ParameterInfo(SqliteParameter Parameter, bool IsAutoIncrementColumn);
-}
-=======
-using System.Diagnostics;
-using System.Text;
-using Microsoft.Data.Sqlite;
-using Microsoft.EntityFrameworkCore.Diagnostics;
-using Microsoft.EntityFrameworkCore.Infrastructure;
-using Microsoft.EntityFrameworkCore.Metadata;
-using Microsoft.EntityFrameworkCore.Storage;
-using Microsoft.Extensions.Logging;
-using Microsoft.Extensions.ObjectPool;
-using Thinktecture.EntityFrameworkCore.Data;
-using Thinktecture.EntityFrameworkCore.TempTables;
-using Thinktecture.Internal;
-
-namespace Thinktecture.EntityFrameworkCore.BulkOperations;
-
-/// <summary>
-/// Executes bulk operations.
-/// </summary>
-// ReSharper disable once ClassNeverInstantiated.Global
-public sealed class SqliteBulkOperationExecutor
-   : IBulkInsertExecutor, ITempTableBulkInsertExecutor, IBulkUpdateExecutor,
-     IBulkInsertOrUpdateExecutor, ITruncateTableExecutor
-{
-   private readonly DbContext _ctx;
-   private readonly IDiagnosticsLogger<SqliteDbLoggerCategory.BulkOperation> _logger;
-   private readonly ISqlGenerationHelper _sqlGenerationHelper;
-   private readonly ObjectPool<StringBuilder> _stringBuilderPool;
-
-   private static class EventIds
-   {
-      public static readonly EventId Started = 0;
-      public static readonly EventId Finished = 1;
-   }
-
-   /// <summary>
-   /// Initializes new instance of <see cref="SqliteBulkOperationExecutor"/>.
-   /// </summary>
-   /// <param name="ctx">Current database context.</param>
-   /// <param name="logger">Logger.</param>
-   /// <param name="sqlGenerationHelper">SQL generation helper.</param>
-   /// <param name="stringBuilderPool">String builder pool.</param>
-   public SqliteBulkOperationExecutor(
-      ICurrentDbContext ctx,
-      IDiagnosticsLogger<SqliteDbLoggerCategory.BulkOperation> logger,
-      ISqlGenerationHelper sqlGenerationHelper,
-      ObjectPool<StringBuilder> stringBuilderPool)
-   {
-      ArgumentNullException.ThrowIfNull(ctx);
-
-      _ctx = ctx.Context ?? throw new ArgumentNullException(nameof(ctx));
-      _logger = logger ?? throw new ArgumentNullException(nameof(logger));
-      _sqlGenerationHelper = sqlGenerationHelper ?? throw new ArgumentNullException(nameof(sqlGenerationHelper));
-      _stringBuilderPool = stringBuilderPool ?? throw new ArgumentNullException(nameof(stringBuilderPool));
-   }
-
-   /// <inheritdoc />
-   IBulkInsertOptions IBulkInsertExecutor.CreateOptions(IEntityPropertiesProvider? propertiesToInsert)
-   {
-      return new SqliteBulkInsertOptions { PropertiesToInsert = propertiesToInsert };
-   }
-
-   /// <inheritdoc />
-   IBulkInsertOptions ITempTableBulkInsertExecutor.CreateBulkInsertOptions(IEntityPropertiesProvider? propertiesToInsert)
-   {
-      return new SqliteBulkInsertOptions { PropertiesToInsert = propertiesToInsert };
-   }
-
-   /// <inheritdoc />
-   ITempTableBulkInsertOptions ITempTableBulkInsertExecutor.CreateOptions(IEntityPropertiesProvider? propertiesToInsert)
-   {
-      return new SqliteTempTableBulkInsertOptions { PropertiesToInsert = propertiesToInsert };
-   }
-
-   /// <inheritdoc />
-   IBulkUpdateOptions IBulkUpdateExecutor.CreateOptions(IEntityPropertiesProvider? propertiesToUpdate, IEntityPropertiesProvider? keyProperties)
-   {
-      return new SqliteBulkUpdateOptions
-             {
-                PropertiesToUpdate = propertiesToUpdate,
-                KeyProperties = keyProperties
-             };
-   }
-
-   /// <inheritdoc />
-   IBulkInsertOrUpdateOptions IBulkInsertOrUpdateExecutor.CreateOptions(
-      IEntityPropertiesProvider? propertiesToInsert,
-      IEntityPropertiesProvider? propertiesToUpdate,
-      IEntityPropertiesProvider? keyProperties)
-   {
-      return new SqliteBulkInsertOrUpdateOptions
-             {
-                PropertiesToInsert = propertiesToInsert,
-                PropertiesToUpdate = propertiesToUpdate,
-                KeyProperties = keyProperties
-             };
-   }
-
-   /// <inheritdoc />
-   public async Task BulkInsertAsync<T>(
-      IEnumerable<T> entities,
-      IBulkInsertOptions options,
-      CancellationToken cancellationToken = default)
-      where T : class
-   {
-      ArgumentNullException.ThrowIfNull(entities);
-      ArgumentNullException.ThrowIfNull(options);
-
-      var entityType = _ctx.Model.GetEntityType(typeof(T));
-      var tableName = entityType.GetTableName() ?? throw new InvalidOperationException($"The entity '{entityType.Name}' has no table name.");
-
-      if (options is not SqliteBulkInsertOptions sqliteOptions)
-         sqliteOptions = new SqliteBulkInsertOptions(options);
-
-      await BulkInsertAsync(entityType,
-                            entities,
-                            entityType.GetSchema(),
-                            tableName,
-                            sqliteOptions,
-                            SqliteBulkOperationContextFactoryForEntities.Instance,
-                            cancellationToken);
-   }
-
-   private async Task BulkInsertAsync<T>(
-      IEntityType entityType,
-      IEnumerable<T> entitiesOrValues,
-      string? schema,
-      string tableName,
-      SqliteBulkInsertOptions options,
-      ISqliteBulkOperationContextFactory bulkOperationContextFactory,
-      CancellationToken cancellationToken)
-   {
-      var properties = options.PropertiesToInsert.DeterminePropertiesForInsert(entityType, null);
-      properties.EnsureNoSeparateOwnedTypesInsideCollectionOwnedType();
-
-      var ctx = bulkOperationContextFactory.CreateForBulkInsert(_ctx, options, properties);
-
-      await ExecuteBulkOperationAsync(entitiesOrValues, schema, tableName, ctx, cancellationToken);
-   }
-
-   /// <inheritdoc />
-   public async Task<int> BulkUpdateAsync<T>(
-      IEnumerable<T> entities,
-      IBulkUpdateOptions options,
-      CancellationToken cancellationToken = default)
-      where T : class
-   {
-      ArgumentNullException.ThrowIfNull(entities);
-      ArgumentNullException.ThrowIfNull(options);
-
-      var entityType = _ctx.Model.GetEntityType(typeof(T));
-
-      if (options is not SqliteBulkUpdateOptions sqliteOptions)
-         sqliteOptions = new SqliteBulkUpdateOptions(options);
-
-      var ctx = new BulkUpdateContext(_ctx,
-                                      _ctx.GetService<IEntityDataReaderFactory>(),
-                                      (SqliteConnection)_ctx.Database.GetDbConnection(),
-                                      options.KeyProperties.DetermineKeyProperties(entityType),
-                                      options.PropertiesToUpdate.DeterminePropertiesForUpdate(entityType, null),
-                                      sqliteOptions.AutoIncrementBehavior);
-      var tableName = entityType.GetTableName()
-                      ?? throw new Exception($"The entity '{entityType.Name}' has no table name.");
-
-      return await ExecuteBulkOperationAsync(entities, entityType.GetSchema(), tableName, ctx, cancellationToken);
-   }
-
-   /// <inheritdoc />
-   public async Task<int> BulkInsertOrUpdateAsync<T>(
-      IEnumerable<T> entities,
-      IBulkInsertOrUpdateOptions options,
-      CancellationToken cancellationToken = default)
-      where T : class
-   {
-      ArgumentNullException.ThrowIfNull(entities);
-      ArgumentNullException.ThrowIfNull(options);
-
-      if (!(options is ISqliteBulkInsertOrUpdateOptions sqliteOptions))
-         sqliteOptions = new SqliteBulkInsertOrUpdateOptions(options);
-
-      var entityType = _ctx.Model.GetEntityType(typeof(T));
-      var ctx = new BulkInsertOrUpdateContext(_ctx,
-                                              _ctx.GetService<IEntityDataReaderFactory>(),
-                                              (SqliteConnection)_ctx.Database.GetDbConnection(),
-                                              sqliteOptions.KeyProperties.DetermineKeyProperties(entityType),
-                                              sqliteOptions.PropertiesToInsert.DeterminePropertiesForInsert(entityType, null),
-                                              sqliteOptions.PropertiesToUpdate.DeterminePropertiesForUpdate(entityType, true),
-                                              sqliteOptions.AutoIncrementBehavior);
-      var tableName = entityType.GetTableName()
-                      ?? throw new Exception($"The entity '{entityType.Name}' has no table name.");
-
-      return await ExecuteBulkOperationAsync(entities, entityType.GetSchema(), tableName, ctx, cancellationToken);
-   }
-
-   private async Task<int> ExecuteBulkOperationAsync<T>(
-      IEnumerable<T> entitiesOrValues,
-      string? schema,
-      string tableName,
-      ISqliteBulkOperationContext bulkOperationContext,
-      CancellationToken cancellationToken)
-   {
-      await _ctx.Database.OpenConnectionAsync(cancellationToken).ConfigureAwait(false);
-
-      try
-      {
-         // Execute bulk operations within a transaction, otherwise SQLite will start a new transaction for every statement
-         await using var tx = _ctx.Database.CurrentTransaction == null
-                                 ? await _ctx.Database.BeginTransactionAsync(cancellationToken).ConfigureAwait(false)
-                                 : null;
-
-         var tableIdentifier = _sqlGenerationHelper.DelimitIdentifier(tableName, schema);
-
-         using var reader = bulkOperationContext.CreateReader(entitiesOrValues);
-         var numberOfAffectedRows = await ExecuteBulkOperationAsync(reader, bulkOperationContext, tableIdentifier, cancellationToken).ConfigureAwait(false);
-
-         if (bulkOperationContext.HasExternalProperties)
-         {
-            var readEntities = reader.GetReadEntities();
-            numberOfAffectedRows += await ExecuteBulkOperationForSeparatedOwnedEntitiesAsync((IReadOnlyList<object>)readEntities, bulkOperationContext, cancellationToken);
-         }
-
-         if (tx is not null)
-            await tx.CommitAsync(cancellationToken);
-
-         return numberOfAffectedRows;
-      }
-      finally
-      {
-         await _ctx.Database.CloseConnectionAsync().ConfigureAwait(false);
-      }
-   }
-
-   private async Task<int> ExecuteBulkOperationForSeparatedOwnedEntitiesAsync(
-      IReadOnlyList<object> parentEntities,
-      ISqliteBulkOperationContext parentBulkOperationContext,
-      CancellationToken cancellationToken)
-   {
-      if (parentEntities.Count == 0)
-         return 0;
-
-      var numberOfAffectedRows = 0;
-
-      foreach (var childContext in parentBulkOperationContext.GetChildren(parentEntities))
-      {
-         var childTableName = childContext.EntityType.GetTableName()
-                              ?? throw new InvalidOperationException($"The entity '{childContext.EntityType.Name}' has no table name.");
-
-         numberOfAffectedRows += await ExecuteBulkOperationAsync(childContext.Entities,
-                                                                 childContext.EntityType.GetSchema(),
-                                                                 childTableName,
-                                                                 childContext,
-                                                                 cancellationToken).ConfigureAwait(false);
-      }
-
-      return numberOfAffectedRows;
-   }
-
-   private async Task<int> ExecuteBulkOperationAsync(
-      IEntityDataReader reader,
-      ISqliteBulkOperationContext bulkOperationContext,
-      string tableIdentifier,
-      CancellationToken cancellationToken)
-   {
-      await using var command = bulkOperationContext.Connection.CreateCommand();
-
-      command.CommandText = bulkOperationContext.CreateCommandBuilder().GetStatement(_sqlGenerationHelper, _stringBuilderPool, reader, tableIdentifier);
-      var parameterInfos = CreateParameters(reader, command);
-
-      try
-      {
-         command.Prepare();
-      }
-      catch (SqliteException ex)
-      {
-         throw new InvalidOperationException($"Error during bulk operation on table '{tableIdentifier}'. See inner exception for more details.", ex);
-      }
-
-      LogBulkOperationStart(command.CommandText);
-      var stopwatch = Stopwatch.StartNew();
-      var numberOfAffectedRows = 0;
-
-      while (reader.Read())
-      {
-         for (var i = 0; i < reader.FieldCount; i++)
-         {
-            var paramInfo = parameterInfos[i];
-            var value = reader.GetValue(i);
-
-            if (bulkOperationContext.AutoIncrementBehavior == SqliteAutoIncrementBehavior.SetZeroToNull && paramInfo.IsAutoIncrementColumn && 0.Equals(value))
-               value = null;
-
-            paramInfo.Parameter.Value = value ?? DBNull.Value;
-         }
-
-         numberOfAffectedRows += await command.ExecuteNonQueryAsync(cancellationToken).ConfigureAwait(false);
-      }
-
-      stopwatch.Stop();
-      LogBulkOperationEnd(command.CommandText, stopwatch.Elapsed);
-
-      return numberOfAffectedRows;
-   }
-
-   private static ParameterInfo[] CreateParameters(IEntityDataReader reader, SqliteCommand command)
-   {
-      var parameters = new ParameterInfo[reader.Properties.Count];
-
-      for (var i = 0; i < reader.Properties.Count; i++)
-      {
-         var property = reader.Properties[i];
-
-         var parameter = command.CreateParameter();
-         parameter.ParameterName = $"$p{i}";
-         parameters[i] = new ParameterInfo(parameter, property.Property.IsAutoIncrement());
-         command.Parameters.Add(parameter);
-      }
-
-      return parameters;
-   }
-
-   private void LogBulkOperationStart(string statement)
-   {
-      _logger.Logger.LogDebug(EventIds.Started,
-                              """
-                              Executing DbCommand
-                              {Statement}
-                              """,
-                              statement);
-   }
-
-   private void LogBulkOperationEnd(string statement, TimeSpan duration)
-   {
-      _logger.Logger.LogInformation(EventIds.Finished,
-                                    """
-                                    Executed DbCommand ({Duration}ms)
-                                    {Statement}
-                                    """,
-                                    (long)duration.TotalMilliseconds,
-                                    statement);
-   }
-
-   /// <inheritdoc />
-   public Task<ITempTableQuery<TColumn1>> BulkInsertValuesIntoTempTableAsync<TColumn1>(
-      IEnumerable<TColumn1> values,
-      ITempTableBulkInsertOptions options,
-      CancellationToken cancellationToken)
-   {
-      ArgumentNullException.ThrowIfNull(values);
-      ArgumentNullException.ThrowIfNull(options);
-
-      if (options is not SqliteTempTableBulkInsertOptions sqliteOptions)
-         sqliteOptions = new SqliteTempTableBulkInsertOptions(options);
-
-      return BulkInsertIntoTempTableAsync<TColumn1, TempTable<TColumn1>>(values,
-                                                                         sqliteOptions,
-                                                                         SqliteBulkOperationContextFactoryForValues.Instance,
-                                                                         static query => query.Select(t => t.Column1),
-                                                                         cancellationToken);
-   }
-
-   /// <inheritdoc />
-   public Task<ITempTableQuery<T>> BulkInsertIntoTempTableAsync<T>(
-      IEnumerable<T> entities,
-      ITempTableBulkInsertOptions options,
-      CancellationToken cancellationToken = default)
-      where T : class
-   {
-      ArgumentNullException.ThrowIfNull(entities);
-      ArgumentNullException.ThrowIfNull(options);
-
-      if (options is not SqliteTempTableBulkInsertOptions sqliteOptions)
-         sqliteOptions = new SqliteTempTableBulkInsertOptions(options);
-
-      return BulkInsertIntoTempTableAsync<T, T>(entities,
-                                                sqliteOptions,
-                                                SqliteBulkOperationContextFactoryForEntities.Instance,
-                                                static query => query,
-                                                cancellationToken);
-   }
-
-   private async Task<ITempTableQuery<T>> BulkInsertIntoTempTableAsync<T, TEntity>(
-      IEnumerable<T> entitiesOrValues,
-      SqliteTempTableBulkInsertOptions options,
-      ISqliteBulkOperationContextFactory bulkOperationContextFactory,
-      Func<IQueryable<TEntity>, IQueryable<T>> projection,
-      CancellationToken cancellationToken)
-      where TEntity : class
-   {
-      var type = typeof(TEntity);
-      var entityTypeName = EntityNameProvider.GetTempTableName(type);
-      var entityType = _ctx.Model.GetEntityType(entityTypeName, type);
-
-      var tempTableCreator = _ctx.GetService<ITempTableCreator>();
-      var tempTableCreationOptions = options.GetTempTableCreationOptions();
-      var tempTableReference = await tempTableCreator.CreateTempTableAsync(entityType, tempTableCreationOptions, cancellationToken).ConfigureAwait(false);
-
-      try
-      {
-         var bulkInsertOptions = options.GetBulkInsertOptions();
-         await BulkInsertAsync(entityType, entitiesOrValues, null, tempTableReference.Name, bulkInsertOptions, bulkOperationContextFactory, cancellationToken).ConfigureAwait(false);
-
-         var dbSet = entityType.Name == entityTypeName
-                        ? _ctx.Set<TEntity>(entityTypeName)
-                        : _ctx.Set<TEntity>();
-
-         var query = dbSet.FromTempTable(new TempTableInfo(tempTableReference.Name));
-
-         var pk = entityType.FindPrimaryKey();
-
-         if (pk is not null && pk.Properties.Count != 0)
-            query = query.AsNoTracking();
-
-         return new TempTableQuery<T>(projection(query), tempTableReference);
-      }
-      catch (Exception)
-      {
-         await tempTableReference.DisposeAsync().ConfigureAwait(false);
-         throw;
-      }
-   }
-
-   /// <inheritdoc />
    public Task BulkInsertValuesIntoTempTableAsync<TColumn1>(
       IEnumerable<TColumn1> values,
       ITempTableReference tempTable,
@@ -976,5 +538,4 @@
    }
 
    private readonly record struct ParameterInfo(SqliteParameter Parameter, bool IsAutoIncrementColumn);
-}
->>>>>>> 10ebb55a
+}