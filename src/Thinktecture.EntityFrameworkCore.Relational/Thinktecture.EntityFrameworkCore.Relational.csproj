--- conflicted
+++ resolved
@@ -1,21 +1,8 @@
-<Project Sdk="Microsoft.NET.Sdk">
-
-	<PropertyGroup>
-		<TargetFramework>net7.0</TargetFramework>
-		<ImplicitUsings>enable</ImplicitUsings>
-		<Nullable>enable</Nullable>
-	</PropertyGroup>
-    <ItemGroup>
-<<<<<<< HEAD
-      <PackageReference Include="Microsoft.EntityFrameworkCore.Relational" Version="8.0.0-preview.6.23329.4" />
-      <PackageReference Include="Microsoft.Extensions.ObjectPool" Version="8.0.0-preview.6.23329.11" />
-    </ItemGroup>
-    <ItemGroup>
-      <Using Include="Microsoft.EntityFrameworkCore" />
-=======
-      <PackageReference Include="Microsoft.EntityFrameworkCore.Relational" Version="8.0.0-rc.2.23480.1" />
-      <PackageReference Include="Microsoft.Extensions.ObjectPool" Version="8.0.0-rc.2.23480.2" />
->>>>>>> 84d95e34
-    </ItemGroup>
-
-</Project>
+<Project Sdk="Microsoft.NET.Sdk">
+
+    <ItemGroup>
+      <PackageReference Include="Microsoft.EntityFrameworkCore.Relational" Version="8.0.0-rc.2.23480.1" />
+      <PackageReference Include="Microsoft.Extensions.ObjectPool" Version="8.0.0-rc.2.23480.2" />
+    </ItemGroup>
+
+</Project>