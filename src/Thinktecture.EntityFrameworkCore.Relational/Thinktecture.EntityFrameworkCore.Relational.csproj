--- conflicted
+++ resolved
@@ -1,21 +1,16 @@
-﻿<Project Sdk="Microsoft.NET.Sdk">
-
-	<PropertyGroup>
-		<TargetFramework>net8.0</TargetFramework>
-		<ImplicitUsings>enable</ImplicitUsings>
-		<Nullable>enable</Nullable>
-	</PropertyGroup>
-    <ItemGroup>
-<<<<<<< HEAD
-      <PackageReference Include="Microsoft.EntityFrameworkCore.Relational" Version="8.0.2" />
-      <PackageReference Include="Microsoft.Extensions.ObjectPool" Version="8.0.2" />
-=======
-      <PackageReference Include="Microsoft.EntityFrameworkCore.Relational" Version="8.0.5" />
-      <PackageReference Include="Microsoft.Extensions.ObjectPool" Version="8.0.5" />
-    </ItemGroup>
-	<ItemGroup>
-	  <Using Include="Microsoft.EntityFrameworkCore" />
->>>>>>> b32c1bf6
-    </ItemGroup>
-
-</Project>
+﻿<Project Sdk="Microsoft.NET.Sdk">
+
+	<PropertyGroup>
+		<TargetFramework>net8.0</TargetFramework>
+		<ImplicitUsings>enable</ImplicitUsings>
+		<Nullable>enable</Nullable>
+	</PropertyGroup>
+    <ItemGroup>
+      <PackageReference Include="Microsoft.EntityFrameworkCore.Relational" Version="8.0.5" />
+      <PackageReference Include="Microsoft.Extensions.ObjectPool" Version="8.0.5" />
+    </ItemGroup>
+	<ItemGroup>
+	  <Using Include="Microsoft.EntityFrameworkCore" />
+    </ItemGroup>
+
+</Project>