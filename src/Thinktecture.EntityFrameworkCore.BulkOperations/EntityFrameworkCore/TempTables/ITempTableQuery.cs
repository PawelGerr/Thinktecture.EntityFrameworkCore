--- conflicted
+++ resolved
@@ -1,24 +1,3 @@
-<<<<<<< HEAD
-namespace Thinktecture.EntityFrameworkCore.TempTables;
-
-/// <summary>
-/// Represents a query pointing to a temp table.
-/// Disposal of this query will delete the corresponding temp table.
-/// </summary>
-/// <typeparam name="T">Type of the query item.</typeparam>
-public interface ITempTableQuery<out T> : IAsyncDisposable, IDisposable
-{
-   /// <summary>
-   /// The query itself.
-   /// </summary>
-   IQueryable<T> Query { get; }
-
-   /// <summary>
-   /// The name of the temp table.
-   /// </summary>
-   string Name { get; }
-}
-=======
 namespace Thinktecture.EntityFrameworkCore.TempTables;
 
 /// <summary>
@@ -32,5 +11,4 @@
    /// The query itself.
    /// </summary>
    IQueryable<T> Query { get; }
-}
->>>>>>> 10ebb55a
+}