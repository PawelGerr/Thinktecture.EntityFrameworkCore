--- conflicted
+++ resolved
@@ -1,48 +1,3 @@
-<<<<<<< HEAD
-using Thinktecture.EntityFrameworkCore.TempTables;
-
-namespace Thinktecture.EntityFrameworkCore.BulkOperations;
-
-/// <summary>
-/// Inserts entities into a temp table.
-/// </summary>
-public interface ITempTableBulkInsertExecutor
-{
-   /// <summary>
-   /// Creates options with default values.
-   /// </summary>
-   /// <param name="propertiesToInsert">Properties to insert.</param>
-   /// <returns>Options to use with <see cref="ITempTableBulkInsertExecutor"/>.</returns>
-   ITempTableBulkInsertOptions CreateOptions(IEntityPropertiesProvider? propertiesToInsert = null);
-
-   /// <summary>
-   /// Inserts the provided <paramref name="entities"/> into a temp table.
-   /// </summary>
-   /// <param name="entities">Entities to insert.</param>
-   /// <param name="options">Options.</param>
-   /// <param name="cancellationToken">Cancellation token.</param>
-   /// <typeparam name="T">Type of the entities.</typeparam>
-   /// <returns>A query returning the inserted <paramref name="entities"/>.</returns>
-   Task<ITempTableQuery<T>> BulkInsertIntoTempTableAsync<T>(
-      IEnumerable<T> entities,
-      ITempTableBulkInsertOptions options,
-      CancellationToken cancellationToken = default)
-      where T : class;
-
-   /// <summary>
-   /// Inserts the provided <paramref name="values"/> into a temp table.
-   /// </summary>
-   /// <param name="values">Values to insert.</param>
-   /// <param name="options">Options.</param>
-   /// <param name="cancellationToken">Cancellation token.</param>
-   /// <typeparam name="TColumn1">Type of the values.</typeparam>
-   /// <returns>A query returning the inserted <paramref name="values"/>.</returns>
-   Task<ITempTableQuery<TColumn1>> BulkInsertValuesIntoTempTableAsync<TColumn1>(
-      IEnumerable<TColumn1> values,
-      ITempTableBulkInsertOptions options,
-      CancellationToken cancellationToken);
-}
-=======
 using Thinktecture.EntityFrameworkCore.TempTables;
 
 namespace Thinktecture.EntityFrameworkCore.BulkOperations;
@@ -150,5 +105,4 @@
       IBulkInsertOptions? options,
       CancellationToken cancellationToken)
       where T : class;
-}
->>>>>>> 10ebb55a
+}