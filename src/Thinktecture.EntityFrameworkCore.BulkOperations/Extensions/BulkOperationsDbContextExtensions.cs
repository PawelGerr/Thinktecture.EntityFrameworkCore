<<<<<<< HEAD
using System.Linq.Expressions;
using Microsoft.EntityFrameworkCore.Infrastructure;
using Thinktecture.EntityFrameworkCore.BulkOperations;
using Thinktecture.EntityFrameworkCore.Parameters;
using Thinktecture.EntityFrameworkCore.TempTables;
using Thinktecture.Internal;

// ReSharper disable once CheckNamespace
namespace Thinktecture;

/// <summary>
/// Extension methods for <see cref="DbContext"/>.
/// </summary>
public static class BulkOperationsDbContextExtensions
{
   /// <summary>
   /// Creates a temp table using custom type '<typeparamref name="T"/>'.
   /// </summary>
   /// <param name="ctx">Database context to use.</param>
   /// <param name="options">Options.</param>
   /// <param name="cancellationToken">Cancellation token.</param>
   /// <typeparam name="T">Type of custom temp table.</typeparam>
   /// <returns>Table name</returns>
   /// <exception cref="ArgumentNullException"><paramref name="ctx"/> is <c>null</c>.</exception>
   /// <exception cref="ArgumentException">The provided type <typeparamref name="T"/> is not known by the provided <paramref name="ctx"/>.</exception>
   public static Task<ITempTableReference> CreateTempTableAsync<T>(
      this DbContext ctx,
      ITempTableCreationOptions options,
      CancellationToken cancellationToken = default)
      where T : class
   {
      return ctx.CreateTempTableAsync(typeof(T), options, cancellationToken);
   }

   /// <summary>
   /// Creates a temp table.
   /// </summary>
   /// <param name="ctx">Database context to use.</param>
   /// <param name="type">Type of the entity.</param>
   /// <param name="options">Options.</param>
   /// <param name="cancellationToken">Cancellation token.</param>
   /// <returns>Table name</returns>
   /// <exception cref="ArgumentNullException">
   /// <paramref name="ctx"/> is <c>null</c>
   /// - or  <paramref name="type"/> is <c>null</c>
   /// - or  <paramref name="options"/> is <c>null</c>.
   /// </exception>
   /// <exception cref="ArgumentException">The provided type <paramref name="type"/> is not known by provided <paramref name="ctx"/>.</exception>
   public static Task<ITempTableReference> CreateTempTableAsync(
      this DbContext ctx,
      Type type,
      ITempTableCreationOptions options,
      CancellationToken cancellationToken)
   {
      ArgumentNullException.ThrowIfNull(ctx);

      var entityType = ctx.Model.GetEntityType(EntityNameProvider.GetTempTableName(type), type);
      return ctx.GetService<ITempTableCreator>().CreateTempTableAsync(entityType, options, cancellationToken);
   }

   /// <summary>
   /// Copies <paramref name="entities"/> into a table.
   /// </summary>
   /// <param name="ctx">Database context.</param>
   /// <param name="entities">Entities to insert.</param>
   /// <param name="propertiesToInsert">Properties to insert. If <c>null</c> then all properties are used.</param>
   /// <param name="cancellationToken">Cancellation token.</param>
   /// <typeparam name="T">Entity type.</typeparam>
   /// <exception cref="ArgumentNullException"> <paramref name="ctx"/> or <paramref name="entities"/> is <c>null</c>.</exception>
   public static async Task BulkInsertAsync<T>(
      this DbContext ctx,
      IEnumerable<T> entities,
      Expression<Func<T, object?>>? propertiesToInsert = null,
      CancellationToken cancellationToken = default)
      where T : class
   {
      var bulkInsertExecutor = ctx.GetService<IBulkInsertExecutor>();
      var options = bulkInsertExecutor.CreateOptions(propertiesToInsert is null ? null : IEntityPropertiesProvider.Include(propertiesToInsert));

      await bulkInsertExecutor.BulkInsertAsync(entities, options, cancellationToken).ConfigureAwait(false);
   }

   /// <summary>
   /// Copies <paramref name="entities"/> into a table.
   /// </summary>
   /// <param name="ctx">Database context.</param>
   /// <param name="entities">Entities to insert.</param>
   /// <param name="options">Options.</param>
   /// <param name="cancellationToken">Cancellation token.</param>
   /// <typeparam name="T">Entity type.</typeparam>
   /// <exception cref="ArgumentNullException"> <paramref name="ctx"/> or <paramref name="entities"/> is <c>null</c>.</exception>
   public static async Task BulkInsertAsync<T>(
      this DbContext ctx,
      IEnumerable<T> entities,
      IBulkInsertOptions options,
      CancellationToken cancellationToken = default)
      where T : class
   {
      await ctx.GetService<IBulkInsertExecutor>()
               .BulkInsertAsync(entities, options, cancellationToken).ConfigureAwait(false);
   }

   /// <summary>
   /// Updates <paramref name="entities"/> in the table.
   /// </summary>
   /// <param name="ctx">Database context.</param>
   /// <param name="entities">Entities to update.</param>
   /// <param name="propertiesToUpdate">Properties to update. If <c>null</c> then all properties are used.</param>
   /// <param name="propertiesToMatchOn">Properties to match on. If <c>null</c> then the primary key of the entity is used.</param>
   /// <param name="cancellationToken">Cancellation token.</param>
   /// <returns>Number of affected rows.</returns>
   /// <typeparam name="T">Entity type.</typeparam>
   /// <exception cref="ArgumentNullException"> <paramref name="ctx"/> or <paramref name="entities"/> is <c>null</c>.</exception>
   public static async Task<int> BulkUpdateAsync<T>(
      this DbContext ctx,
      IEnumerable<T> entities,
      Expression<Func<T, object?>>? propertiesToUpdate = null,
      Expression<Func<T, object?>>? propertiesToMatchOn = null,
      CancellationToken cancellationToken = default)
      where T : class
   {
      var bulkUpdateExecutor = ctx.GetService<IBulkUpdateExecutor>();

      var options = bulkUpdateExecutor.CreateOptions(propertiesToUpdate is null ? null : IEntityPropertiesProvider.Include(propertiesToUpdate),
                                                     propertiesToMatchOn is null ? null : IEntityPropertiesProvider.Include(propertiesToMatchOn));

      return await bulkUpdateExecutor.BulkUpdateAsync(entities, options, cancellationToken).ConfigureAwait(false);
   }

   /// <summary>
   /// Updates <paramref name="entities"/> in the table.
   /// </summary>
   /// <param name="ctx">Database context.</param>
   /// <param name="entities">Entities to update.</param>
   /// <param name="options">Options.</param>
   /// <param name="cancellationToken">Cancellation token.</param>
   /// <returns>Number of affected rows.</returns>
   /// <typeparam name="T">Entity type.</typeparam>
   /// <exception cref="ArgumentNullException"> <paramref name="ctx"/> or <paramref name="entities"/> is <c>null</c>.</exception>
   public static async Task<int> BulkUpdateAsync<T>(
      this DbContext ctx,
      IEnumerable<T> entities,
      IBulkUpdateOptions options,
      CancellationToken cancellationToken = default)
      where T : class
   {
      return await ctx.GetService<IBulkUpdateExecutor>()
                      .BulkUpdateAsync(entities, options, cancellationToken).ConfigureAwait(false);
   }

   /// <summary>
   /// Updates <paramref name="entities"/> that are in the table, the rest will be inserted.
   /// </summary>
   /// <param name="ctx">Database context.</param>
   /// <param name="entities">Entities to insert or update.</param>
   /// <param name="propertiesToInsert">Properties to insert. If <c>null</c> then all properties are used.</param>
   /// <param name="propertiesToUpdate">Properties to update. If <c>null</c> then all properties are used.</param>
   /// <param name="propertiesToMatchOn">Properties to match on. If <c>null</c> then the primary key of the entity is used.</param>
   /// <param name="cancellationToken">Cancellation token.</param>
   /// <returns>Number of affected rows.</returns>
   /// <typeparam name="T">Entity type.</typeparam>
   /// <exception cref="ArgumentNullException"> <paramref name="ctx"/> or <paramref name="entities"/> is <c>null</c>.</exception>
   public static async Task<int> BulkInsertOrUpdateAsync<T>(
      this DbContext ctx,
      IEnumerable<T> entities,
      Expression<Func<T, object?>>? propertiesToInsert = null,
      Expression<Func<T, object?>>? propertiesToUpdate = null,
      Expression<Func<T, object?>>? propertiesToMatchOn = null,
      CancellationToken cancellationToken = default)
      where T : class
   {
      var bulkOperationExecutor = ctx.GetService<IBulkInsertOrUpdateExecutor>();

      var options = bulkOperationExecutor.CreateOptions(propertiesToInsert is null ? null : IEntityPropertiesProvider.Include(propertiesToInsert),
                                                        propertiesToUpdate is null ? null : IEntityPropertiesProvider.Include(propertiesToUpdate),
                                                        propertiesToMatchOn is null ? null : IEntityPropertiesProvider.Include(propertiesToMatchOn));

      return await bulkOperationExecutor.BulkInsertOrUpdateAsync(entities, options, cancellationToken).ConfigureAwait(false);
   }

   /// <summary>
   /// Updates <paramref name="entities"/> that are in the table, the rest will be inserted.
   /// </summary>
   /// <param name="ctx">Database context.</param>
   /// <param name="entities">Entities to insert or update.</param>
   /// <param name="options">Options.</param>
   /// <param name="cancellationToken">Cancellation token.</param>
   /// <returns>Number of affected rows.</returns>
   /// <typeparam name="T">Entity type.</typeparam>
   /// <exception cref="ArgumentNullException"> <paramref name="ctx"/> or <paramref name="entities"/> is <c>null</c>.</exception>
   public static async Task<int> BulkInsertOrUpdateAsync<T>(
      this DbContext ctx,
      IEnumerable<T> entities,
      IBulkInsertOrUpdateOptions options,
      CancellationToken cancellationToken = default)
      where T : class
   {
      return await ctx.GetService<IBulkInsertOrUpdateExecutor>()
                      .BulkInsertOrUpdateAsync(entities, options, cancellationToken).ConfigureAwait(false);
   }

   /// <summary>
   /// Copies <paramref name="values"/> into a temp table and returns the query for accessing the inserted records.
   /// </summary>
   /// <param name="ctx">Database context.</param>
   /// <param name="values">Values to insert.</param>
   /// <param name="options">Options.</param>
   /// <param name="cancellationToken">Cancellation token.</param>
   /// <typeparam name="TColumn1">Type of the values to insert.</typeparam>
   /// <returns>A query for accessing the inserted values.</returns>
   /// <exception cref="ArgumentNullException"> <paramref name="ctx"/> or <paramref name="values"/> is <c>null</c>.</exception>
   public static Task<ITempTableQuery<TColumn1>> BulkInsertValuesIntoTempTableAsync<TColumn1>(
      this DbContext ctx,
      IEnumerable<TColumn1> values,
      ITempTableBulkInsertOptions? options = null,
      CancellationToken cancellationToken = default)
   {
      ArgumentNullException.ThrowIfNull(values);

      var executor = ctx.GetService<ITempTableBulkInsertExecutor>();
      options ??= executor.CreateOptions();

      return executor.BulkInsertValuesIntoTempTableAsync(values, options, cancellationToken);
   }

   /// <summary>
   /// Copies <paramref name="values"/> into a temp table and returns the query for accessing the inserted records.
   /// </summary>
   /// <param name="ctx">Database context.</param>
   /// <param name="values">Values to insert.</param>
   /// <param name="options">Options.</param>
   /// <param name="cancellationToken">Cancellation token.</param>
   /// <typeparam name="TColumn1">Type of the column 1.</typeparam>
   /// <typeparam name="TColumn2">Type of the column 2.</typeparam>
   /// <returns>A query for accessing the inserted values.</returns>
   /// <exception cref="ArgumentNullException"> <paramref name="ctx"/> or <paramref name="values"/> is <c>null</c>.</exception>
   public static Task<ITempTableQuery<TempTable<TColumn1, TColumn2>>> BulkInsertValuesIntoTempTableAsync<TColumn1, TColumn2>(
      this DbContext ctx,
      IEnumerable<(TColumn1 column1, TColumn2 column2)> values,
      ITempTableBulkInsertOptions? options = null,
      CancellationToken cancellationToken = default)
   {
      ArgumentNullException.ThrowIfNull(values);

      var entities = values.Select(t => new TempTable<TColumn1, TColumn2>(t.column1, t.column2));

      return ctx.BulkInsertIntoTempTableAsync(entities, options, cancellationToken);
   }

   /// <summary>
   /// Copies <paramref name="entities"/> into a temp table and returns the query for accessing the inserted records.
   /// </summary>
   /// <param name="ctx">Database context.</param>
   /// <param name="entities">Entities to insert.</param>
   /// <param name="propertiesToInsert">Properties to insert. If <c>null</c> then all properties are used.</param>
   /// <param name="cancellationToken">Cancellation token.</param>
   /// <typeparam name="T">Entity type.</typeparam>
   /// <returns>A query for accessing the inserted values.</returns>
   /// <exception cref="ArgumentNullException"> <paramref name="ctx"/> or <paramref name="entities"/> is <c>null</c>.</exception>
   public static Task<ITempTableQuery<T>> BulkInsertIntoTempTableAsync<T>(
      this DbContext ctx,
      IEnumerable<T> entities,
      Expression<Func<T, object?>>? propertiesToInsert = null,
      CancellationToken cancellationToken = default)
      where T : class
   {
      var executor = ctx.GetService<ITempTableBulkInsertExecutor>();
      var options = executor.CreateOptions(propertiesToInsert is null ? null : IEntityPropertiesProvider.Include(propertiesToInsert));

      return executor.BulkInsertIntoTempTableAsync(entities, options, cancellationToken);
   }

   /// <summary>
   /// Copies <paramref name="entities"/> into a temp table and returns the query for accessing the inserted records.
   /// </summary>
   /// <param name="ctx">Database context.</param>
   /// <param name="entities">Entities to insert.</param>
   /// <param name="options">Options.</param>
   /// <param name="cancellationToken">Cancellation token.</param>
   /// <typeparam name="T">Entity type.</typeparam>
   /// <returns>A query for accessing the inserted values.</returns>
   /// <exception cref="ArgumentNullException"> <paramref name="ctx"/> or <paramref name="entities"/> is <c>null</c>.</exception>
   public static Task<ITempTableQuery<T>> BulkInsertIntoTempTableAsync<T>(
      this DbContext ctx,
      IEnumerable<T> entities,
      ITempTableBulkInsertOptions? options,
      CancellationToken cancellationToken = default)
      where T : class
   {
      var executor = ctx.GetService<ITempTableBulkInsertExecutor>();
      options ??= executor.CreateOptions();

      return executor.BulkInsertIntoTempTableAsync(entities, options, cancellationToken);
   }

   /// <summary>
   /// Truncates the table of the entity of type <typeparamref name="T"/>.
   /// </summary>
   /// <param name="ctx">Database context.</param>
   /// <param name="cancellationToken">Cancellation token.</param>
   /// <typeparam name="T">Type of the entity to truncate.</typeparam>
   public static Task TruncateTableAsync<T>(
      this DbContext ctx,
      CancellationToken cancellationToken = default)
      where T : class
   {
      return ctx.GetService<ITruncateTableExecutor>()
                .TruncateTableAsync<T>(cancellationToken);
   }

   /// <summary>
   /// Truncates the table of the entity of type <paramref name="type"/>.
   /// </summary>
   /// <param name="ctx">Database context.</param>
   /// <param name="type">Type of the entity to truncate.</param>
   /// <param name="cancellationToken">Cancellation token.</param>
   public static Task TruncateTableAsync(
      this DbContext ctx,
      Type type,
      CancellationToken cancellationToken = default)
   {
      return ctx.GetService<ITruncateTableExecutor>()
                .TruncateTableAsync(type, cancellationToken);
   }

   /// <summary>
   /// Converts the provided <paramref name="values"/> to a "parameter" to be used in queries.
   /// </summary>
   /// <param name="ctx">An instance of <see cref="DbContext"/> to use the <paramref name="values"/> with.</param>
   /// <param name="values">A collection of <paramref name="values"/> to create a query from.</param>
   /// <param name="applyDistinct">
   /// Indication whether the query should apply 'DISTINCT' on <paramref name="values"/>.
   /// It is highly recommended to set this parameter to <c>true</c> to get better execution plans.
   /// </param>
   /// <typeparam name="T">Type of the <paramref name="values"/>.</typeparam>
   /// <returns>An <see cref="IQueryable{T}"/> giving access to the provided <paramref name="values"/>.</returns>
   public static IQueryable<T> CreateScalarCollectionParameter<T>(this DbContext ctx, IReadOnlyCollection<T> values, bool applyDistinct = true)
   {
      return ctx.GetService<ICollectionParameterFactory>()
                .CreateScalarQuery(ctx, values, applyDistinct);
   }

   /// <summary>
   /// Converts the provided <paramref name="objects"/> to a "parameter" to be used in queries.
   /// </summary>
   /// <param name="ctx">An instance of <see cref="DbContext"/> to use the <paramref name="objects"/> with.</param>
   /// <param name="objects">A collection of <paramref name="objects"/> to create a query from.</param>
   /// <param name="applyDistinct">
   /// Indication whether the query should apply 'DISTINCT' on <paramref name="objects"/>.
   /// It is highly recommended to set this parameter to <c>true</c> to get better execution plans.
   /// </param>
   /// <typeparam name="T">Type of the <paramref name="objects"/>.</typeparam>
   /// <returns>An <see cref="IQueryable{T}"/> giving access to the provided <paramref name="objects"/>.</returns>
   public static IQueryable<T> CreateComplexCollectionParameter<T>(this DbContext ctx, IReadOnlyCollection<T> objects, bool applyDistinct = true)
      where T : class
   {
      return ctx.GetService<ICollectionParameterFactory>()
                .CreateComplexQuery(ctx, objects, applyDistinct);
   }
}
=======
using System.Linq.Expressions;
using Microsoft.EntityFrameworkCore.Infrastructure;
using Thinktecture.EntityFrameworkCore.BulkOperations;
using Thinktecture.EntityFrameworkCore.Parameters;
using Thinktecture.EntityFrameworkCore.TempTables;
using Thinktecture.Internal;

// ReSharper disable once CheckNamespace
namespace Thinktecture;

/// <summary>
/// Extension methods for <see cref="DbContext"/>.
/// </summary>
public static class BulkOperationsDbContextExtensions
{
   /// <summary>
   /// Creates a temp table using custom type '<typeparamref name="T"/>'.
   /// </summary>
   /// <param name="ctx">Database context to use.</param>
   /// <param name="options">Options.</param>
   /// <param name="cancellationToken">Cancellation token.</param>
   /// <typeparam name="T">Type of custom temp table.</typeparam>
   /// <returns>Table name</returns>
   /// <exception cref="ArgumentNullException"><paramref name="ctx"/> is <c>null</c>.</exception>
   /// <exception cref="ArgumentException">The provided type <typeparamref name="T"/> is not known by the provided <paramref name="ctx"/>.</exception>
   public static Task<ITempTableReference> CreateTempTableAsync<T>(
      this DbContext ctx,
      ITempTableCreationOptions options,
      CancellationToken cancellationToken = default)
      where T : class
   {
      return ctx.CreateTempTableAsync(typeof(T), options, cancellationToken);
   }

   /// <summary>
   /// Creates a temp table.
   /// </summary>
   /// <param name="ctx">Database context to use.</param>
   /// <param name="type">Type of the entity.</param>
   /// <param name="options">Options.</param>
   /// <param name="cancellationToken">Cancellation token.</param>
   /// <returns>Table name</returns>
   /// <exception cref="ArgumentNullException">
   /// <paramref name="ctx"/> is <c>null</c>
   /// - or  <paramref name="type"/> is <c>null</c>
   /// - or  <paramref name="options"/> is <c>null</c>.
   /// </exception>
   /// <exception cref="ArgumentException">The provided type <paramref name="type"/> is not known by provided <paramref name="ctx"/>.</exception>
   public static Task<ITempTableReference> CreateTempTableAsync(
      this DbContext ctx,
      Type type,
      ITempTableCreationOptions options,
      CancellationToken cancellationToken)
   {
      ArgumentNullException.ThrowIfNull(ctx);

      var entityType = ctx.Model.GetEntityType(EntityNameProvider.GetTempTableName(type), type);
      return ctx.GetService<ITempTableCreator>().CreateTempTableAsync(entityType, options, cancellationToken);
   }

   /// <summary>
   /// Copies <paramref name="entities"/> into a table.
   /// </summary>
   /// <param name="ctx">Database context.</param>
   /// <param name="entities">Entities to insert.</param>
   /// <param name="propertiesToInsert">Properties to insert. If <c>null</c> then all properties are used.</param>
   /// <param name="cancellationToken">Cancellation token.</param>
   /// <typeparam name="T">Entity type.</typeparam>
   /// <exception cref="ArgumentNullException"> <paramref name="ctx"/> or <paramref name="entities"/> is <c>null</c>.</exception>
   public static async Task BulkInsertAsync<T>(
      this DbContext ctx,
      IEnumerable<T> entities,
      Expression<Func<T, object?>>? propertiesToInsert = null,
      CancellationToken cancellationToken = default)
      where T : class
   {
      var bulkInsertExecutor = ctx.GetService<IBulkInsertExecutor>();
      var options = bulkInsertExecutor.CreateOptions(propertiesToInsert is null ? null : IEntityPropertiesProvider.Include(propertiesToInsert));

      await bulkInsertExecutor.BulkInsertAsync(entities, options, cancellationToken).ConfigureAwait(false);
   }

   /// <summary>
   /// Copies <paramref name="entities"/> into a table.
   /// </summary>
   /// <param name="ctx">Database context.</param>
   /// <param name="entities">Entities to insert.</param>
   /// <param name="options">Options.</param>
   /// <param name="cancellationToken">Cancellation token.</param>
   /// <typeparam name="T">Entity type.</typeparam>
   /// <exception cref="ArgumentNullException"> <paramref name="ctx"/> or <paramref name="entities"/> is <c>null</c>.</exception>
   public static async Task BulkInsertAsync<T>(
      this DbContext ctx,
      IEnumerable<T> entities,
      IBulkInsertOptions options,
      CancellationToken cancellationToken = default)
      where T : class
   {
      await ctx.GetService<IBulkInsertExecutor>()
               .BulkInsertAsync(entities, options, cancellationToken).ConfigureAwait(false);
   }

   /// <summary>
   /// Updates <paramref name="entities"/> in the table.
   /// </summary>
   /// <param name="ctx">Database context.</param>
   /// <param name="entities">Entities to update.</param>
   /// <param name="propertiesToUpdate">Properties to update. If <c>null</c> then all properties are used.</param>
   /// <param name="propertiesToMatchOn">Properties to match on. If <c>null</c> then the primary key of the entity is used.</param>
   /// <param name="cancellationToken">Cancellation token.</param>
   /// <returns>Number of affected rows.</returns>
   /// <typeparam name="T">Entity type.</typeparam>
   /// <exception cref="ArgumentNullException"> <paramref name="ctx"/> or <paramref name="entities"/> is <c>null</c>.</exception>
   public static async Task<int> BulkUpdateAsync<T>(
      this DbContext ctx,
      IEnumerable<T> entities,
      Expression<Func<T, object?>>? propertiesToUpdate = null,
      Expression<Func<T, object?>>? propertiesToMatchOn = null,
      CancellationToken cancellationToken = default)
      where T : class
   {
      var bulkUpdateExecutor = ctx.GetService<IBulkUpdateExecutor>();

      var options = bulkUpdateExecutor.CreateOptions(propertiesToUpdate is null ? null : IEntityPropertiesProvider.Include(propertiesToUpdate),
                                                     propertiesToMatchOn is null ? null : IEntityPropertiesProvider.Include(propertiesToMatchOn));

      return await bulkUpdateExecutor.BulkUpdateAsync(entities, options, cancellationToken).ConfigureAwait(false);
   }

   /// <summary>
   /// Updates <paramref name="entities"/> in the table.
   /// </summary>
   /// <param name="ctx">Database context.</param>
   /// <param name="entities">Entities to update.</param>
   /// <param name="options">Options.</param>
   /// <param name="cancellationToken">Cancellation token.</param>
   /// <returns>Number of affected rows.</returns>
   /// <typeparam name="T">Entity type.</typeparam>
   /// <exception cref="ArgumentNullException"> <paramref name="ctx"/> or <paramref name="entities"/> is <c>null</c>.</exception>
   public static async Task<int> BulkUpdateAsync<T>(
      this DbContext ctx,
      IEnumerable<T> entities,
      IBulkUpdateOptions options,
      CancellationToken cancellationToken = default)
      where T : class
   {
      return await ctx.GetService<IBulkUpdateExecutor>()
                      .BulkUpdateAsync(entities, options, cancellationToken).ConfigureAwait(false);
   }

   /// <summary>
   /// Updates <paramref name="entities"/> that are in the table, the rest will be inserted.
   /// </summary>
   /// <param name="ctx">Database context.</param>
   /// <param name="entities">Entities to insert or update.</param>
   /// <param name="propertiesToInsert">Properties to insert. If <c>null</c> then all properties are used.</param>
   /// <param name="propertiesToUpdate">Properties to update. If <c>null</c> then all properties are used.</param>
   /// <param name="propertiesToMatchOn">Properties to match on. If <c>null</c> then the primary key of the entity is used.</param>
   /// <param name="cancellationToken">Cancellation token.</param>
   /// <returns>Number of affected rows.</returns>
   /// <typeparam name="T">Entity type.</typeparam>
   /// <exception cref="ArgumentNullException"> <paramref name="ctx"/> or <paramref name="entities"/> is <c>null</c>.</exception>
   public static async Task<int> BulkInsertOrUpdateAsync<T>(
      this DbContext ctx,
      IEnumerable<T> entities,
      Expression<Func<T, object?>>? propertiesToInsert = null,
      Expression<Func<T, object?>>? propertiesToUpdate = null,
      Expression<Func<T, object?>>? propertiesToMatchOn = null,
      CancellationToken cancellationToken = default)
      where T : class
   {
      var bulkOperationExecutor = ctx.GetService<IBulkInsertOrUpdateExecutor>();

      var options = bulkOperationExecutor.CreateOptions(propertiesToInsert is null ? null : IEntityPropertiesProvider.Include(propertiesToInsert),
                                                        propertiesToUpdate is null ? null : IEntityPropertiesProvider.Include(propertiesToUpdate),
                                                        propertiesToMatchOn is null ? null : IEntityPropertiesProvider.Include(propertiesToMatchOn));

      return await bulkOperationExecutor.BulkInsertOrUpdateAsync(entities, options, cancellationToken).ConfigureAwait(false);
   }

   /// <summary>
   /// Updates <paramref name="entities"/> that are in the table, the rest will be inserted.
   /// </summary>
   /// <param name="ctx">Database context.</param>
   /// <param name="entities">Entities to insert or update.</param>
   /// <param name="options">Options.</param>
   /// <param name="cancellationToken">Cancellation token.</param>
   /// <returns>Number of affected rows.</returns>
   /// <typeparam name="T">Entity type.</typeparam>
   /// <exception cref="ArgumentNullException"> <paramref name="ctx"/> or <paramref name="entities"/> is <c>null</c>.</exception>
   public static async Task<int> BulkInsertOrUpdateAsync<T>(
      this DbContext ctx,
      IEnumerable<T> entities,
      IBulkInsertOrUpdateOptions options,
      CancellationToken cancellationToken = default)
      where T : class
   {
      return await ctx.GetService<IBulkInsertOrUpdateExecutor>()
                      .BulkInsertOrUpdateAsync(entities, options, cancellationToken).ConfigureAwait(false);
   }

   /// <summary>
   /// Copies <paramref name="values"/> into a temp table and returns the query for accessing the inserted records.
   /// </summary>
   /// <param name="ctx">Database context.</param>
   /// <param name="values">Values to insert.</param>
   /// <param name="options">Options.</param>
   /// <param name="cancellationToken">Cancellation token.</param>
   /// <typeparam name="TColumn1">Type of the values to insert.</typeparam>
   /// <returns>A query for accessing the inserted values.</returns>
   /// <exception cref="ArgumentNullException"> <paramref name="ctx"/> or <paramref name="values"/> is <c>null</c>.</exception>
   public static Task<ITempTableQuery<TColumn1>> BulkInsertValuesIntoTempTableAsync<TColumn1>(
      this DbContext ctx,
      IEnumerable<TColumn1> values,
      ITempTableBulkInsertOptions? options = null,
      CancellationToken cancellationToken = default)
   {
      ArgumentNullException.ThrowIfNull(values);

      var executor = ctx.GetService<ITempTableBulkInsertExecutor>();
      options ??= executor.CreateOptions();

      return executor.BulkInsertValuesIntoTempTableAsync(values, options, cancellationToken);
   }

   /// <summary>
   /// Copies <paramref name="values"/> into a temp table and returns the query for accessing the inserted records.
   /// </summary>
   /// <param name="ctx">Database context.</param>
   /// <param name="values">Values to insert.</param>
   /// <param name="options">Options.</param>
   /// <param name="cancellationToken">Cancellation token.</param>
   /// <typeparam name="TColumn1">Type of the column 1.</typeparam>
   /// <typeparam name="TColumn2">Type of the column 2.</typeparam>
   /// <returns>A query for accessing the inserted values.</returns>
   /// <exception cref="ArgumentNullException"> <paramref name="ctx"/> or <paramref name="values"/> is <c>null</c>.</exception>
   public static Task<ITempTableQuery<TempTable<TColumn1, TColumn2>>> BulkInsertValuesIntoTempTableAsync<TColumn1, TColumn2>(
      this DbContext ctx,
      IEnumerable<(TColumn1 column1, TColumn2 column2)> values,
      ITempTableBulkInsertOptions? options = null,
      CancellationToken cancellationToken = default)
   {
      ArgumentNullException.ThrowIfNull(values);

      var entities = values.Select(t => new TempTable<TColumn1, TColumn2>(t.column1, t.column2));

      return ctx.BulkInsertIntoTempTableAsync(entities, options, cancellationToken);
   }

   /// <summary>
   /// Copies <paramref name="entities"/> into a temp table and returns the query for accessing the inserted records.
   /// </summary>
   /// <param name="ctx">Database context.</param>
   /// <param name="entities">Entities to insert.</param>
   /// <param name="propertiesToInsert">Properties to insert. If <c>null</c> then all properties are used.</param>
   /// <param name="cancellationToken">Cancellation token.</param>
   /// <typeparam name="T">Entity type.</typeparam>
   /// <returns>A query for accessing the inserted values.</returns>
   /// <exception cref="ArgumentNullException"> <paramref name="ctx"/> or <paramref name="entities"/> is <c>null</c>.</exception>
   public static Task<ITempTableQuery<T>> BulkInsertIntoTempTableAsync<T>(
      this DbContext ctx,
      IEnumerable<T> entities,
      Expression<Func<T, object?>>? propertiesToInsert = null,
      CancellationToken cancellationToken = default)
      where T : class
   {
      var executor = ctx.GetService<ITempTableBulkInsertExecutor>();
      var options = executor.CreateOptions(propertiesToInsert is null ? null : IEntityPropertiesProvider.Include(propertiesToInsert));

      return executor.BulkInsertIntoTempTableAsync(entities, options, cancellationToken);
   }

   /// <summary>
   /// Copies <paramref name="entities"/> into a temp table and returns the query for accessing the inserted records.
   /// </summary>
   /// <param name="ctx">Database context.</param>
   /// <param name="entities">Entities to insert.</param>
   /// <param name="options">Options.</param>
   /// <param name="cancellationToken">Cancellation token.</param>
   /// <typeparam name="T">Entity type.</typeparam>
   /// <returns>A query for accessing the inserted values.</returns>
   /// <exception cref="ArgumentNullException"> <paramref name="ctx"/> or <paramref name="entities"/> is <c>null</c>.</exception>
   public static Task<ITempTableQuery<T>> BulkInsertIntoTempTableAsync<T>(
      this DbContext ctx,
      IEnumerable<T> entities,
      ITempTableBulkInsertOptions? options,
      CancellationToken cancellationToken = default)
      where T : class
   {
      var executor = ctx.GetService<ITempTableBulkInsertExecutor>();
      options ??= executor.CreateOptions();

      return executor.BulkInsertIntoTempTableAsync(entities, options, cancellationToken);
   }

   /// <summary>
   /// Copies <paramref name="values"/> into a temp table and returns the query for accessing the inserted records.
   /// </summary>
   /// <param name="ctx">Database context.</param>
   /// <param name="values">Values to insert.</param>
   /// <param name="tempTable">Temp table to insert into.</param>
   /// <param name="options">Options.</param>
   /// <param name="cancellationToken">Cancellation token.</param>
   /// <typeparam name="TColumn1">Type of the values to insert.</typeparam>
   /// <returns>A query for accessing the inserted values.</returns>
   /// <exception cref="ArgumentNullException"> <paramref name="ctx"/> or <paramref name="values"/> is <c>null</c>.</exception>
   public static Task BulkInsertValuesIntoTempTableAsync<TColumn1>(
      this DbContext ctx,
      IEnumerable<TColumn1> values,
      ITempTableReference tempTable,
      ITempTableBulkInsertOptions? options,
      CancellationToken cancellationToken = default)
   {
      ArgumentNullException.ThrowIfNull(values);

      var executor = ctx.GetService<ITempTableBulkInsertExecutor>();

      return executor.BulkInsertValuesIntoTempTableAsync(values, tempTable, options, cancellationToken);
   }

   /// <summary>
   /// Copies <paramref name="values"/> into a temp table and returns the query for accessing the inserted records.
   /// </summary>
   /// <param name="ctx">Database context.</param>
   /// <param name="values">Values to insert.</param>
   /// <param name="tempTable">Temp table to insert into.</param>
   /// <param name="options">Options.</param>
   /// <param name="cancellationToken">Cancellation token.</param>
   /// <typeparam name="TColumn1">Type of the values to insert.</typeparam>
   /// <returns>A query for accessing the inserted values.</returns>
   /// <exception cref="ArgumentNullException"> <paramref name="ctx"/> or <paramref name="values"/> is <c>null</c>.</exception>
   public static Task BulkInsertValuesIntoTempTableAsync<TColumn1>(
      this DbContext ctx,
      IEnumerable<TColumn1> values,
      ITempTableReference tempTable,
      IBulkInsertOptions? options = null,
      CancellationToken cancellationToken = default)
   {
      ArgumentNullException.ThrowIfNull(values);

      var executor = ctx.GetService<ITempTableBulkInsertExecutor>();

      return executor.BulkInsertValuesIntoTempTableAsync(values, tempTable, options, cancellationToken);
   }

   /// <summary>
   /// Copies <paramref name="values"/> into a temp table and returns the query for accessing the inserted records.
   /// </summary>
   /// <param name="ctx">Database context.</param>
   /// <param name="values">Values to insert.</param>
   /// <param name="tempTable">Temp table to insert into.</param>
   /// <param name="options">Options.</param>
   /// <param name="cancellationToken">Cancellation token.</param>
   /// <typeparam name="TColumn1">Type of the column 1.</typeparam>
   /// <typeparam name="TColumn2">Type of the column 2.</typeparam>
   /// <returns>A query for accessing the inserted values.</returns>
   /// <exception cref="ArgumentNullException"> <paramref name="ctx"/> or <paramref name="values"/> is <c>null</c>.</exception>
   public static Task BulkInsertValuesIntoTempTableAsync<TColumn1, TColumn2>(
      this DbContext ctx,
      IEnumerable<(TColumn1 column1, TColumn2 column2)> values,
      ITempTableReference tempTable,
      ITempTableBulkInsertOptions? options,
      CancellationToken cancellationToken = default)
   {
      ArgumentNullException.ThrowIfNull(values);

      var entities = values.Select(t => new TempTable<TColumn1, TColumn2>(t.column1, t.column2));

      return ctx.BulkInsertIntoTempTableAsync(entities, tempTable, options, cancellationToken);
   }

   /// <summary>
   /// Copies <paramref name="values"/> into a temp table and returns the query for accessing the inserted records.
   /// </summary>
   /// <param name="ctx">Database context.</param>
   /// <param name="values">Values to insert.</param>
   /// <param name="tempTable">Temp table to insert into.</param>
   /// <param name="options">Options.</param>
   /// <param name="cancellationToken">Cancellation token.</param>
   /// <typeparam name="TColumn1">Type of the column 1.</typeparam>
   /// <typeparam name="TColumn2">Type of the column 2.</typeparam>
   /// <returns>A query for accessing the inserted values.</returns>
   /// <exception cref="ArgumentNullException"> <paramref name="ctx"/> or <paramref name="values"/> is <c>null</c>.</exception>
   public static Task BulkInsertValuesIntoTempTableAsync<TColumn1, TColumn2>(
      this DbContext ctx,
      IEnumerable<(TColumn1 column1, TColumn2 column2)> values,
      ITempTableReference tempTable,
      IBulkInsertOptions? options = null,
      CancellationToken cancellationToken = default)
   {
      ArgumentNullException.ThrowIfNull(values);

      var entities = values.Select(t => new TempTable<TColumn1, TColumn2>(t.column1, t.column2));

      return ctx.BulkInsertIntoTempTableAsync(entities, tempTable, options, cancellationToken);
   }

   /// <summary>
   /// Copies <paramref name="entities"/> into a temp table and returns the query for accessing the inserted records.
   /// </summary>
   /// <param name="ctx">Database context.</param>
   /// <param name="entities">Entities to insert.</param>
   /// <param name="tempTable">Temp table to insert into.</param>
   /// <param name="propertiesToInsert">Properties to insert. If <c>null</c> then all properties are used.</param>
   /// <param name="cancellationToken">Cancellation token.</param>
   /// <typeparam name="T">Entity type.</typeparam>
   /// <returns>A query for accessing the inserted values.</returns>
   /// <exception cref="ArgumentNullException"> <paramref name="ctx"/> or <paramref name="entities"/> is <c>null</c>.</exception>
   public static Task BulkInsertIntoTempTableAsync<T>(
      this DbContext ctx,
      IEnumerable<T> entities,
      ITempTableReference tempTable,
      Expression<Func<T, object?>>? propertiesToInsert = null,
      CancellationToken cancellationToken = default)
      where T : class
   {
      var executor = ctx.GetService<ITempTableBulkInsertExecutor>();
      var options = executor.CreateBulkInsertOptions(propertiesToInsert is null ? null : IEntityPropertiesProvider.Include(propertiesToInsert));

      return executor.BulkInsertIntoTempTableAsync(entities, tempTable, options, cancellationToken);
   }

   /// <summary>
   /// Copies <paramref name="entities"/> into a temp table and returns the query for accessing the inserted records.
   /// </summary>
   /// <param name="ctx">Database context.</param>
   /// <param name="entities">Entities to insert.</param>
   /// <param name="tempTable">Temp table to insert into.</param>
   /// <param name="options">Options.</param>
   /// <param name="cancellationToken">Cancellation token.</param>
   /// <typeparam name="T">Entity type.</typeparam>
   /// <exception cref="ArgumentNullException"> <paramref name="ctx"/> or <paramref name="entities"/> is <c>null</c>.</exception>
   public static Task BulkInsertIntoTempTableAsync<T>(
      this DbContext ctx,
      IEnumerable<T> entities,
      ITempTableReference tempTable,
      ITempTableBulkInsertOptions? options,
      CancellationToken cancellationToken = default)
      where T : class
   {
      var executor = ctx.GetService<ITempTableBulkInsertExecutor>();

      return executor.BulkInsertIntoTempTableAsync(entities, tempTable, options, cancellationToken);
   }

   /// <summary>
   /// Copies <paramref name="entities"/> into a temp table and returns the query for accessing the inserted records.
   /// </summary>
   /// <param name="ctx">Database context.</param>
   /// <param name="entities">Entities to insert.</param>
   /// <param name="tempTable">Temp table to insert into.</param>
   /// <param name="options">Options.</param>
   /// <param name="cancellationToken">Cancellation token.</param>
   /// <typeparam name="T">Entity type.</typeparam>
   /// <exception cref="ArgumentNullException"> <paramref name="ctx"/> or <paramref name="entities"/> is <c>null</c>.</exception>
   public static Task BulkInsertIntoTempTableAsync<T>(
      this DbContext ctx,
      IEnumerable<T> entities,
      ITempTableReference tempTable,
      IBulkInsertOptions? options,
      CancellationToken cancellationToken = default)
      where T : class
   {
      var executor = ctx.GetService<ITempTableBulkInsertExecutor>();

      return executor.BulkInsertIntoTempTableAsync(entities, tempTable, options, cancellationToken);
   }

   /// <summary>
   /// Truncates the table of the entity of type <typeparamref name="T"/>.
   /// </summary>
   /// <param name="ctx">Database context.</param>
   /// <param name="cancellationToken">Cancellation token.</param>
   /// <typeparam name="T">Type of the entity to truncate.</typeparam>
   public static Task TruncateTableAsync<T>(
      this DbContext ctx,
      CancellationToken cancellationToken = default)
      where T : class
   {
      return ctx.GetService<ITruncateTableExecutor>()
                .TruncateTableAsync<T>(cancellationToken);
   }

   /// <summary>
   /// Truncates the table of the entity of type <paramref name="type"/>.
   /// </summary>
   /// <param name="ctx">Database context.</param>
   /// <param name="type">Type of the entity to truncate.</param>
   /// <param name="cancellationToken">Cancellation token.</param>
   public static Task TruncateTableAsync(
      this DbContext ctx,
      Type type,
      CancellationToken cancellationToken = default)
   {
      return ctx.GetService<ITruncateTableExecutor>()
                .TruncateTableAsync(type, cancellationToken);
   }

   /// <summary>
   /// Converts the provided <paramref name="values"/> to a "parameter" to be used in queries.
   /// </summary>
   /// <param name="ctx">An instance of <see cref="DbContext"/> to use the <paramref name="values"/> with.</param>
   /// <param name="values">A collection of <paramref name="values"/> to create a query from.</param>
   /// <param name="applyDistinct">
   /// Indication whether the query should apply 'DISTINCT' on <paramref name="values"/>.
   /// It is highly recommended to set this parameter to <c>true</c> to get better execution plans.
   /// </param>
   /// <typeparam name="T">Type of the <paramref name="values"/>.</typeparam>
   /// <returns>An <see cref="IQueryable{T}"/> giving access to the provided <paramref name="values"/>.</returns>
   public static IQueryable<T> CreateScalarCollectionParameter<T>(this DbContext ctx, IReadOnlyCollection<T> values, bool applyDistinct = true)
   {
      return ctx.GetService<ICollectionParameterFactory>()
                .CreateScalarQuery(ctx, values, applyDistinct);
   }

   /// <summary>
   /// Converts the provided <paramref name="objects"/> to a "parameter" to be used in queries.
   /// </summary>
   /// <param name="ctx">An instance of <see cref="DbContext"/> to use the <paramref name="objects"/> with.</param>
   /// <param name="objects">A collection of <paramref name="objects"/> to create a query from.</param>
   /// <param name="applyDistinct">
   /// Indication whether the query should apply 'DISTINCT' on <paramref name="objects"/>.
   /// It is highly recommended to set this parameter to <c>true</c> to get better execution plans.
   /// </param>
   /// <typeparam name="T">Type of the <paramref name="objects"/>.</typeparam>
   /// <returns>An <see cref="IQueryable{T}"/> giving access to the provided <paramref name="objects"/>.</returns>
   public static IQueryable<T> CreateComplexCollectionParameter<T>(this DbContext ctx, IReadOnlyCollection<T> objects, bool applyDistinct = true)
      where T : class
   {
      return ctx.GetService<ICollectionParameterFactory>()
                .CreateComplexQuery(ctx, objects, applyDistinct);
   }
}
>>>>>>> 10ebb55a
<|MERGE_RESOLUTION|>--- conflicted
+++ resolved
@@ -1,4 +1,3 @@
-<<<<<<< HEAD
 using System.Linq.Expressions;
 using Microsoft.EntityFrameworkCore.Infrastructure;
 using Thinktecture.EntityFrameworkCore.BulkOperations;
@@ -292,6 +291,179 @@
       options ??= executor.CreateOptions();
 
       return executor.BulkInsertIntoTempTableAsync(entities, options, cancellationToken);
+   }
+
+   /// <summary>
+   /// Copies <paramref name="values"/> into a temp table and returns the query for accessing the inserted records.
+   /// </summary>
+   /// <param name="ctx">Database context.</param>
+   /// <param name="values">Values to insert.</param>
+   /// <param name="tempTable">Temp table to insert into.</param>
+   /// <param name="options">Options.</param>
+   /// <param name="cancellationToken">Cancellation token.</param>
+   /// <typeparam name="TColumn1">Type of the values to insert.</typeparam>
+   /// <returns>A query for accessing the inserted values.</returns>
+   /// <exception cref="ArgumentNullException"> <paramref name="ctx"/> or <paramref name="values"/> is <c>null</c>.</exception>
+   public static Task BulkInsertValuesIntoTempTableAsync<TColumn1>(
+      this DbContext ctx,
+      IEnumerable<TColumn1> values,
+      ITempTableReference tempTable,
+      ITempTableBulkInsertOptions? options,
+      CancellationToken cancellationToken = default)
+   {
+      ArgumentNullException.ThrowIfNull(values);
+
+      var executor = ctx.GetService<ITempTableBulkInsertExecutor>();
+
+      return executor.BulkInsertValuesIntoTempTableAsync(values, tempTable, options, cancellationToken);
+   }
+
+   /// <summary>
+   /// Copies <paramref name="values"/> into a temp table and returns the query for accessing the inserted records.
+   /// </summary>
+   /// <param name="ctx">Database context.</param>
+   /// <param name="values">Values to insert.</param>
+   /// <param name="tempTable">Temp table to insert into.</param>
+   /// <param name="options">Options.</param>
+   /// <param name="cancellationToken">Cancellation token.</param>
+   /// <typeparam name="TColumn1">Type of the values to insert.</typeparam>
+   /// <returns>A query for accessing the inserted values.</returns>
+   /// <exception cref="ArgumentNullException"> <paramref name="ctx"/> or <paramref name="values"/> is <c>null</c>.</exception>
+   public static Task BulkInsertValuesIntoTempTableAsync<TColumn1>(
+      this DbContext ctx,
+      IEnumerable<TColumn1> values,
+      ITempTableReference tempTable,
+      IBulkInsertOptions? options = null,
+      CancellationToken cancellationToken = default)
+   {
+      ArgumentNullException.ThrowIfNull(values);
+
+      var executor = ctx.GetService<ITempTableBulkInsertExecutor>();
+
+      return executor.BulkInsertValuesIntoTempTableAsync(values, tempTable, options, cancellationToken);
+   }
+
+   /// <summary>
+   /// Copies <paramref name="values"/> into a temp table and returns the query for accessing the inserted records.
+   /// </summary>
+   /// <param name="ctx">Database context.</param>
+   /// <param name="values">Values to insert.</param>
+   /// <param name="tempTable">Temp table to insert into.</param>
+   /// <param name="options">Options.</param>
+   /// <param name="cancellationToken">Cancellation token.</param>
+   /// <typeparam name="TColumn1">Type of the column 1.</typeparam>
+   /// <typeparam name="TColumn2">Type of the column 2.</typeparam>
+   /// <returns>A query for accessing the inserted values.</returns>
+   /// <exception cref="ArgumentNullException"> <paramref name="ctx"/> or <paramref name="values"/> is <c>null</c>.</exception>
+   public static Task BulkInsertValuesIntoTempTableAsync<TColumn1, TColumn2>(
+      this DbContext ctx,
+      IEnumerable<(TColumn1 column1, TColumn2 column2)> values,
+      ITempTableReference tempTable,
+      ITempTableBulkInsertOptions? options,
+      CancellationToken cancellationToken = default)
+   {
+      ArgumentNullException.ThrowIfNull(values);
+
+      var entities = values.Select(t => new TempTable<TColumn1, TColumn2>(t.column1, t.column2));
+
+      return ctx.BulkInsertIntoTempTableAsync(entities, tempTable, options, cancellationToken);
+   }
+
+   /// <summary>
+   /// Copies <paramref name="values"/> into a temp table and returns the query for accessing the inserted records.
+   /// </summary>
+   /// <param name="ctx">Database context.</param>
+   /// <param name="values">Values to insert.</param>
+   /// <param name="tempTable">Temp table to insert into.</param>
+   /// <param name="options">Options.</param>
+   /// <param name="cancellationToken">Cancellation token.</param>
+   /// <typeparam name="TColumn1">Type of the column 1.</typeparam>
+   /// <typeparam name="TColumn2">Type of the column 2.</typeparam>
+   /// <returns>A query for accessing the inserted values.</returns>
+   /// <exception cref="ArgumentNullException"> <paramref name="ctx"/> or <paramref name="values"/> is <c>null</c>.</exception>
+   public static Task BulkInsertValuesIntoTempTableAsync<TColumn1, TColumn2>(
+      this DbContext ctx,
+      IEnumerable<(TColumn1 column1, TColumn2 column2)> values,
+      ITempTableReference tempTable,
+      IBulkInsertOptions? options = null,
+      CancellationToken cancellationToken = default)
+   {
+      ArgumentNullException.ThrowIfNull(values);
+
+      var entities = values.Select(t => new TempTable<TColumn1, TColumn2>(t.column1, t.column2));
+
+      return ctx.BulkInsertIntoTempTableAsync(entities, tempTable, options, cancellationToken);
+   }
+
+   /// <summary>
+   /// Copies <paramref name="entities"/> into a temp table and returns the query for accessing the inserted records.
+   /// </summary>
+   /// <param name="ctx">Database context.</param>
+   /// <param name="entities">Entities to insert.</param>
+   /// <param name="tempTable">Temp table to insert into.</param>
+   /// <param name="propertiesToInsert">Properties to insert. If <c>null</c> then all properties are used.</param>
+   /// <param name="cancellationToken">Cancellation token.</param>
+   /// <typeparam name="T">Entity type.</typeparam>
+   /// <returns>A query for accessing the inserted values.</returns>
+   /// <exception cref="ArgumentNullException"> <paramref name="ctx"/> or <paramref name="entities"/> is <c>null</c>.</exception>
+   public static Task BulkInsertIntoTempTableAsync<T>(
+      this DbContext ctx,
+      IEnumerable<T> entities,
+      ITempTableReference tempTable,
+      Expression<Func<T, object?>>? propertiesToInsert = null,
+      CancellationToken cancellationToken = default)
+      where T : class
+   {
+      var executor = ctx.GetService<ITempTableBulkInsertExecutor>();
+      var options = executor.CreateBulkInsertOptions(propertiesToInsert is null ? null : IEntityPropertiesProvider.Include(propertiesToInsert));
+
+      return executor.BulkInsertIntoTempTableAsync(entities, tempTable, options, cancellationToken);
+   }
+
+   /// <summary>
+   /// Copies <paramref name="entities"/> into a temp table and returns the query for accessing the inserted records.
+   /// </summary>
+   /// <param name="ctx">Database context.</param>
+   /// <param name="entities">Entities to insert.</param>
+   /// <param name="tempTable">Temp table to insert into.</param>
+   /// <param name="options">Options.</param>
+   /// <param name="cancellationToken">Cancellation token.</param>
+   /// <typeparam name="T">Entity type.</typeparam>
+   /// <exception cref="ArgumentNullException"> <paramref name="ctx"/> or <paramref name="entities"/> is <c>null</c>.</exception>
+   public static Task BulkInsertIntoTempTableAsync<T>(
+      this DbContext ctx,
+      IEnumerable<T> entities,
+      ITempTableReference tempTable,
+      ITempTableBulkInsertOptions? options,
+      CancellationToken cancellationToken = default)
+      where T : class
+   {
+      var executor = ctx.GetService<ITempTableBulkInsertExecutor>();
+
+      return executor.BulkInsertIntoTempTableAsync(entities, tempTable, options, cancellationToken);
+   }
+
+   /// <summary>
+   /// Copies <paramref name="entities"/> into a temp table and returns the query for accessing the inserted records.
+   /// </summary>
+   /// <param name="ctx">Database context.</param>
+   /// <param name="entities">Entities to insert.</param>
+   /// <param name="tempTable">Temp table to insert into.</param>
+   /// <param name="options">Options.</param>
+   /// <param name="cancellationToken">Cancellation token.</param>
+   /// <typeparam name="T">Entity type.</typeparam>
+   /// <exception cref="ArgumentNullException"> <paramref name="ctx"/> or <paramref name="entities"/> is <c>null</c>.</exception>
+   public static Task BulkInsertIntoTempTableAsync<T>(
+      this DbContext ctx,
+      IEnumerable<T> entities,
+      ITempTableReference tempTable,
+      IBulkInsertOptions? options,
+      CancellationToken cancellationToken = default)
+      where T : class
+   {
+      var executor = ctx.GetService<ITempTableBulkInsertExecutor>();
+
+      return executor.BulkInsertIntoTempTableAsync(entities, tempTable, options, cancellationToken);
    }
 
    /// <summary>
@@ -358,539 +530,4 @@
       return ctx.GetService<ICollectionParameterFactory>()
                 .CreateComplexQuery(ctx, objects, applyDistinct);
    }
-}
-=======
-using System.Linq.Expressions;
-using Microsoft.EntityFrameworkCore.Infrastructure;
-using Thinktecture.EntityFrameworkCore.BulkOperations;
-using Thinktecture.EntityFrameworkCore.Parameters;
-using Thinktecture.EntityFrameworkCore.TempTables;
-using Thinktecture.Internal;
-
-// ReSharper disable once CheckNamespace
-namespace Thinktecture;
-
-/// <summary>
-/// Extension methods for <see cref="DbContext"/>.
-/// </summary>
-public static class BulkOperationsDbContextExtensions
-{
-   /// <summary>
-   /// Creates a temp table using custom type '<typeparamref name="T"/>'.
-   /// </summary>
-   /// <param name="ctx">Database context to use.</param>
-   /// <param name="options">Options.</param>
-   /// <param name="cancellationToken">Cancellation token.</param>
-   /// <typeparam name="T">Type of custom temp table.</typeparam>
-   /// <returns>Table name</returns>
-   /// <exception cref="ArgumentNullException"><paramref name="ctx"/> is <c>null</c>.</exception>
-   /// <exception cref="ArgumentException">The provided type <typeparamref name="T"/> is not known by the provided <paramref name="ctx"/>.</exception>
-   public static Task<ITempTableReference> CreateTempTableAsync<T>(
-      this DbContext ctx,
-      ITempTableCreationOptions options,
-      CancellationToken cancellationToken = default)
-      where T : class
-   {
-      return ctx.CreateTempTableAsync(typeof(T), options, cancellationToken);
-   }
-
-   /// <summary>
-   /// Creates a temp table.
-   /// </summary>
-   /// <param name="ctx">Database context to use.</param>
-   /// <param name="type">Type of the entity.</param>
-   /// <param name="options">Options.</param>
-   /// <param name="cancellationToken">Cancellation token.</param>
-   /// <returns>Table name</returns>
-   /// <exception cref="ArgumentNullException">
-   /// <paramref name="ctx"/> is <c>null</c>
-   /// - or  <paramref name="type"/> is <c>null</c>
-   /// - or  <paramref name="options"/> is <c>null</c>.
-   /// </exception>
-   /// <exception cref="ArgumentException">The provided type <paramref name="type"/> is not known by provided <paramref name="ctx"/>.</exception>
-   public static Task<ITempTableReference> CreateTempTableAsync(
-      this DbContext ctx,
-      Type type,
-      ITempTableCreationOptions options,
-      CancellationToken cancellationToken)
-   {
-      ArgumentNullException.ThrowIfNull(ctx);
-
-      var entityType = ctx.Model.GetEntityType(EntityNameProvider.GetTempTableName(type), type);
-      return ctx.GetService<ITempTableCreator>().CreateTempTableAsync(entityType, options, cancellationToken);
-   }
-
-   /// <summary>
-   /// Copies <paramref name="entities"/> into a table.
-   /// </summary>
-   /// <param name="ctx">Database context.</param>
-   /// <param name="entities">Entities to insert.</param>
-   /// <param name="propertiesToInsert">Properties to insert. If <c>null</c> then all properties are used.</param>
-   /// <param name="cancellationToken">Cancellation token.</param>
-   /// <typeparam name="T">Entity type.</typeparam>
-   /// <exception cref="ArgumentNullException"> <paramref name="ctx"/> or <paramref name="entities"/> is <c>null</c>.</exception>
-   public static async Task BulkInsertAsync<T>(
-      this DbContext ctx,
-      IEnumerable<T> entities,
-      Expression<Func<T, object?>>? propertiesToInsert = null,
-      CancellationToken cancellationToken = default)
-      where T : class
-   {
-      var bulkInsertExecutor = ctx.GetService<IBulkInsertExecutor>();
-      var options = bulkInsertExecutor.CreateOptions(propertiesToInsert is null ? null : IEntityPropertiesProvider.Include(propertiesToInsert));
-
-      await bulkInsertExecutor.BulkInsertAsync(entities, options, cancellationToken).ConfigureAwait(false);
-   }
-
-   /// <summary>
-   /// Copies <paramref name="entities"/> into a table.
-   /// </summary>
-   /// <param name="ctx">Database context.</param>
-   /// <param name="entities">Entities to insert.</param>
-   /// <param name="options">Options.</param>
-   /// <param name="cancellationToken">Cancellation token.</param>
-   /// <typeparam name="T">Entity type.</typeparam>
-   /// <exception cref="ArgumentNullException"> <paramref name="ctx"/> or <paramref name="entities"/> is <c>null</c>.</exception>
-   public static async Task BulkInsertAsync<T>(
-      this DbContext ctx,
-      IEnumerable<T> entities,
-      IBulkInsertOptions options,
-      CancellationToken cancellationToken = default)
-      where T : class
-   {
-      await ctx.GetService<IBulkInsertExecutor>()
-               .BulkInsertAsync(entities, options, cancellationToken).ConfigureAwait(false);
-   }
-
-   /// <summary>
-   /// Updates <paramref name="entities"/> in the table.
-   /// </summary>
-   /// <param name="ctx">Database context.</param>
-   /// <param name="entities">Entities to update.</param>
-   /// <param name="propertiesToUpdate">Properties to update. If <c>null</c> then all properties are used.</param>
-   /// <param name="propertiesToMatchOn">Properties to match on. If <c>null</c> then the primary key of the entity is used.</param>
-   /// <param name="cancellationToken">Cancellation token.</param>
-   /// <returns>Number of affected rows.</returns>
-   /// <typeparam name="T">Entity type.</typeparam>
-   /// <exception cref="ArgumentNullException"> <paramref name="ctx"/> or <paramref name="entities"/> is <c>null</c>.</exception>
-   public static async Task<int> BulkUpdateAsync<T>(
-      this DbContext ctx,
-      IEnumerable<T> entities,
-      Expression<Func<T, object?>>? propertiesToUpdate = null,
-      Expression<Func<T, object?>>? propertiesToMatchOn = null,
-      CancellationToken cancellationToken = default)
-      where T : class
-   {
-      var bulkUpdateExecutor = ctx.GetService<IBulkUpdateExecutor>();
-
-      var options = bulkUpdateExecutor.CreateOptions(propertiesToUpdate is null ? null : IEntityPropertiesProvider.Include(propertiesToUpdate),
-                                                     propertiesToMatchOn is null ? null : IEntityPropertiesProvider.Include(propertiesToMatchOn));
-
-      return await bulkUpdateExecutor.BulkUpdateAsync(entities, options, cancellationToken).ConfigureAwait(false);
-   }
-
-   /// <summary>
-   /// Updates <paramref name="entities"/> in the table.
-   /// </summary>
-   /// <param name="ctx">Database context.</param>
-   /// <param name="entities">Entities to update.</param>
-   /// <param name="options">Options.</param>
-   /// <param name="cancellationToken">Cancellation token.</param>
-   /// <returns>Number of affected rows.</returns>
-   /// <typeparam name="T">Entity type.</typeparam>
-   /// <exception cref="ArgumentNullException"> <paramref name="ctx"/> or <paramref name="entities"/> is <c>null</c>.</exception>
-   public static async Task<int> BulkUpdateAsync<T>(
-      this DbContext ctx,
-      IEnumerable<T> entities,
-      IBulkUpdateOptions options,
-      CancellationToken cancellationToken = default)
-      where T : class
-   {
-      return await ctx.GetService<IBulkUpdateExecutor>()
-                      .BulkUpdateAsync(entities, options, cancellationToken).ConfigureAwait(false);
-   }
-
-   /// <summary>
-   /// Updates <paramref name="entities"/> that are in the table, the rest will be inserted.
-   /// </summary>
-   /// <param name="ctx">Database context.</param>
-   /// <param name="entities">Entities to insert or update.</param>
-   /// <param name="propertiesToInsert">Properties to insert. If <c>null</c> then all properties are used.</param>
-   /// <param name="propertiesToUpdate">Properties to update. If <c>null</c> then all properties are used.</param>
-   /// <param name="propertiesToMatchOn">Properties to match on. If <c>null</c> then the primary key of the entity is used.</param>
-   /// <param name="cancellationToken">Cancellation token.</param>
-   /// <returns>Number of affected rows.</returns>
-   /// <typeparam name="T">Entity type.</typeparam>
-   /// <exception cref="ArgumentNullException"> <paramref name="ctx"/> or <paramref name="entities"/> is <c>null</c>.</exception>
-   public static async Task<int> BulkInsertOrUpdateAsync<T>(
-      this DbContext ctx,
-      IEnumerable<T> entities,
-      Expression<Func<T, object?>>? propertiesToInsert = null,
-      Expression<Func<T, object?>>? propertiesToUpdate = null,
-      Expression<Func<T, object?>>? propertiesToMatchOn = null,
-      CancellationToken cancellationToken = default)
-      where T : class
-   {
-      var bulkOperationExecutor = ctx.GetService<IBulkInsertOrUpdateExecutor>();
-
-      var options = bulkOperationExecutor.CreateOptions(propertiesToInsert is null ? null : IEntityPropertiesProvider.Include(propertiesToInsert),
-                                                        propertiesToUpdate is null ? null : IEntityPropertiesProvider.Include(propertiesToUpdate),
-                                                        propertiesToMatchOn is null ? null : IEntityPropertiesProvider.Include(propertiesToMatchOn));
-
-      return await bulkOperationExecutor.BulkInsertOrUpdateAsync(entities, options, cancellationToken).ConfigureAwait(false);
-   }
-
-   /// <summary>
-   /// Updates <paramref name="entities"/> that are in the table, the rest will be inserted.
-   /// </summary>
-   /// <param name="ctx">Database context.</param>
-   /// <param name="entities">Entities to insert or update.</param>
-   /// <param name="options">Options.</param>
-   /// <param name="cancellationToken">Cancellation token.</param>
-   /// <returns>Number of affected rows.</returns>
-   /// <typeparam name="T">Entity type.</typeparam>
-   /// <exception cref="ArgumentNullException"> <paramref name="ctx"/> or <paramref name="entities"/> is <c>null</c>.</exception>
-   public static async Task<int> BulkInsertOrUpdateAsync<T>(
-      this DbContext ctx,
-      IEnumerable<T> entities,
-      IBulkInsertOrUpdateOptions options,
-      CancellationToken cancellationToken = default)
-      where T : class
-   {
-      return await ctx.GetService<IBulkInsertOrUpdateExecutor>()
-                      .BulkInsertOrUpdateAsync(entities, options, cancellationToken).ConfigureAwait(false);
-   }
-
-   /// <summary>
-   /// Copies <paramref name="values"/> into a temp table and returns the query for accessing the inserted records.
-   /// </summary>
-   /// <param name="ctx">Database context.</param>
-   /// <param name="values">Values to insert.</param>
-   /// <param name="options">Options.</param>
-   /// <param name="cancellationToken">Cancellation token.</param>
-   /// <typeparam name="TColumn1">Type of the values to insert.</typeparam>
-   /// <returns>A query for accessing the inserted values.</returns>
-   /// <exception cref="ArgumentNullException"> <paramref name="ctx"/> or <paramref name="values"/> is <c>null</c>.</exception>
-   public static Task<ITempTableQuery<TColumn1>> BulkInsertValuesIntoTempTableAsync<TColumn1>(
-      this DbContext ctx,
-      IEnumerable<TColumn1> values,
-      ITempTableBulkInsertOptions? options = null,
-      CancellationToken cancellationToken = default)
-   {
-      ArgumentNullException.ThrowIfNull(values);
-
-      var executor = ctx.GetService<ITempTableBulkInsertExecutor>();
-      options ??= executor.CreateOptions();
-
-      return executor.BulkInsertValuesIntoTempTableAsync(values, options, cancellationToken);
-   }
-
-   /// <summary>
-   /// Copies <paramref name="values"/> into a temp table and returns the query for accessing the inserted records.
-   /// </summary>
-   /// <param name="ctx">Database context.</param>
-   /// <param name="values">Values to insert.</param>
-   /// <param name="options">Options.</param>
-   /// <param name="cancellationToken">Cancellation token.</param>
-   /// <typeparam name="TColumn1">Type of the column 1.</typeparam>
-   /// <typeparam name="TColumn2">Type of the column 2.</typeparam>
-   /// <returns>A query for accessing the inserted values.</returns>
-   /// <exception cref="ArgumentNullException"> <paramref name="ctx"/> or <paramref name="values"/> is <c>null</c>.</exception>
-   public static Task<ITempTableQuery<TempTable<TColumn1, TColumn2>>> BulkInsertValuesIntoTempTableAsync<TColumn1, TColumn2>(
-      this DbContext ctx,
-      IEnumerable<(TColumn1 column1, TColumn2 column2)> values,
-      ITempTableBulkInsertOptions? options = null,
-      CancellationToken cancellationToken = default)
-   {
-      ArgumentNullException.ThrowIfNull(values);
-
-      var entities = values.Select(t => new TempTable<TColumn1, TColumn2>(t.column1, t.column2));
-
-      return ctx.BulkInsertIntoTempTableAsync(entities, options, cancellationToken);
-   }
-
-   /// <summary>
-   /// Copies <paramref name="entities"/> into a temp table and returns the query for accessing the inserted records.
-   /// </summary>
-   /// <param name="ctx">Database context.</param>
-   /// <param name="entities">Entities to insert.</param>
-   /// <param name="propertiesToInsert">Properties to insert. If <c>null</c> then all properties are used.</param>
-   /// <param name="cancellationToken">Cancellation token.</param>
-   /// <typeparam name="T">Entity type.</typeparam>
-   /// <returns>A query for accessing the inserted values.</returns>
-   /// <exception cref="ArgumentNullException"> <paramref name="ctx"/> or <paramref name="entities"/> is <c>null</c>.</exception>
-   public static Task<ITempTableQuery<T>> BulkInsertIntoTempTableAsync<T>(
-      this DbContext ctx,
-      IEnumerable<T> entities,
-      Expression<Func<T, object?>>? propertiesToInsert = null,
-      CancellationToken cancellationToken = default)
-      where T : class
-   {
-      var executor = ctx.GetService<ITempTableBulkInsertExecutor>();
-      var options = executor.CreateOptions(propertiesToInsert is null ? null : IEntityPropertiesProvider.Include(propertiesToInsert));
-
-      return executor.BulkInsertIntoTempTableAsync(entities, options, cancellationToken);
-   }
-
-   /// <summary>
-   /// Copies <paramref name="entities"/> into a temp table and returns the query for accessing the inserted records.
-   /// </summary>
-   /// <param name="ctx">Database context.</param>
-   /// <param name="entities">Entities to insert.</param>
-   /// <param name="options">Options.</param>
-   /// <param name="cancellationToken">Cancellation token.</param>
-   /// <typeparam name="T">Entity type.</typeparam>
-   /// <returns>A query for accessing the inserted values.</returns>
-   /// <exception cref="ArgumentNullException"> <paramref name="ctx"/> or <paramref name="entities"/> is <c>null</c>.</exception>
-   public static Task<ITempTableQuery<T>> BulkInsertIntoTempTableAsync<T>(
-      this DbContext ctx,
-      IEnumerable<T> entities,
-      ITempTableBulkInsertOptions? options,
-      CancellationToken cancellationToken = default)
-      where T : class
-   {
-      var executor = ctx.GetService<ITempTableBulkInsertExecutor>();
-      options ??= executor.CreateOptions();
-
-      return executor.BulkInsertIntoTempTableAsync(entities, options, cancellationToken);
-   }
-
-   /// <summary>
-   /// Copies <paramref name="values"/> into a temp table and returns the query for accessing the inserted records.
-   /// </summary>
-   /// <param name="ctx">Database context.</param>
-   /// <param name="values">Values to insert.</param>
-   /// <param name="tempTable">Temp table to insert into.</param>
-   /// <param name="options">Options.</param>
-   /// <param name="cancellationToken">Cancellation token.</param>
-   /// <typeparam name="TColumn1">Type of the values to insert.</typeparam>
-   /// <returns>A query for accessing the inserted values.</returns>
-   /// <exception cref="ArgumentNullException"> <paramref name="ctx"/> or <paramref name="values"/> is <c>null</c>.</exception>
-   public static Task BulkInsertValuesIntoTempTableAsync<TColumn1>(
-      this DbContext ctx,
-      IEnumerable<TColumn1> values,
-      ITempTableReference tempTable,
-      ITempTableBulkInsertOptions? options,
-      CancellationToken cancellationToken = default)
-   {
-      ArgumentNullException.ThrowIfNull(values);
-
-      var executor = ctx.GetService<ITempTableBulkInsertExecutor>();
-
-      return executor.BulkInsertValuesIntoTempTableAsync(values, tempTable, options, cancellationToken);
-   }
-
-   /// <summary>
-   /// Copies <paramref name="values"/> into a temp table and returns the query for accessing the inserted records.
-   /// </summary>
-   /// <param name="ctx">Database context.</param>
-   /// <param name="values">Values to insert.</param>
-   /// <param name="tempTable">Temp table to insert into.</param>
-   /// <param name="options">Options.</param>
-   /// <param name="cancellationToken">Cancellation token.</param>
-   /// <typeparam name="TColumn1">Type of the values to insert.</typeparam>
-   /// <returns>A query for accessing the inserted values.</returns>
-   /// <exception cref="ArgumentNullException"> <paramref name="ctx"/> or <paramref name="values"/> is <c>null</c>.</exception>
-   public static Task BulkInsertValuesIntoTempTableAsync<TColumn1>(
-      this DbContext ctx,
-      IEnumerable<TColumn1> values,
-      ITempTableReference tempTable,
-      IBulkInsertOptions? options = null,
-      CancellationToken cancellationToken = default)
-   {
-      ArgumentNullException.ThrowIfNull(values);
-
-      var executor = ctx.GetService<ITempTableBulkInsertExecutor>();
-
-      return executor.BulkInsertValuesIntoTempTableAsync(values, tempTable, options, cancellationToken);
-   }
-
-   /// <summary>
-   /// Copies <paramref name="values"/> into a temp table and returns the query for accessing the inserted records.
-   /// </summary>
-   /// <param name="ctx">Database context.</param>
-   /// <param name="values">Values to insert.</param>
-   /// <param name="tempTable">Temp table to insert into.</param>
-   /// <param name="options">Options.</param>
-   /// <param name="cancellationToken">Cancellation token.</param>
-   /// <typeparam name="TColumn1">Type of the column 1.</typeparam>
-   /// <typeparam name="TColumn2">Type of the column 2.</typeparam>
-   /// <returns>A query for accessing the inserted values.</returns>
-   /// <exception cref="ArgumentNullException"> <paramref name="ctx"/> or <paramref name="values"/> is <c>null</c>.</exception>
-   public static Task BulkInsertValuesIntoTempTableAsync<TColumn1, TColumn2>(
-      this DbContext ctx,
-      IEnumerable<(TColumn1 column1, TColumn2 column2)> values,
-      ITempTableReference tempTable,
-      ITempTableBulkInsertOptions? options,
-      CancellationToken cancellationToken = default)
-   {
-      ArgumentNullException.ThrowIfNull(values);
-
-      var entities = values.Select(t => new TempTable<TColumn1, TColumn2>(t.column1, t.column2));
-
-      return ctx.BulkInsertIntoTempTableAsync(entities, tempTable, options, cancellationToken);
-   }
-
-   /// <summary>
-   /// Copies <paramref name="values"/> into a temp table and returns the query for accessing the inserted records.
-   /// </summary>
-   /// <param name="ctx">Database context.</param>
-   /// <param name="values">Values to insert.</param>
-   /// <param name="tempTable">Temp table to insert into.</param>
-   /// <param name="options">Options.</param>
-   /// <param name="cancellationToken">Cancellation token.</param>
-   /// <typeparam name="TColumn1">Type of the column 1.</typeparam>
-   /// <typeparam name="TColumn2">Type of the column 2.</typeparam>
-   /// <returns>A query for accessing the inserted values.</returns>
-   /// <exception cref="ArgumentNullException"> <paramref name="ctx"/> or <paramref name="values"/> is <c>null</c>.</exception>
-   public static Task BulkInsertValuesIntoTempTableAsync<TColumn1, TColumn2>(
-      this DbContext ctx,
-      IEnumerable<(TColumn1 column1, TColumn2 column2)> values,
-      ITempTableReference tempTable,
-      IBulkInsertOptions? options = null,
-      CancellationToken cancellationToken = default)
-   {
-      ArgumentNullException.ThrowIfNull(values);
-
-      var entities = values.Select(t => new TempTable<TColumn1, TColumn2>(t.column1, t.column2));
-
-      return ctx.BulkInsertIntoTempTableAsync(entities, tempTable, options, cancellationToken);
-   }
-
-   /// <summary>
-   /// Copies <paramref name="entities"/> into a temp table and returns the query for accessing the inserted records.
-   /// </summary>
-   /// <param name="ctx">Database context.</param>
-   /// <param name="entities">Entities to insert.</param>
-   /// <param name="tempTable">Temp table to insert into.</param>
-   /// <param name="propertiesToInsert">Properties to insert. If <c>null</c> then all properties are used.</param>
-   /// <param name="cancellationToken">Cancellation token.</param>
-   /// <typeparam name="T">Entity type.</typeparam>
-   /// <returns>A query for accessing the inserted values.</returns>
-   /// <exception cref="ArgumentNullException"> <paramref name="ctx"/> or <paramref name="entities"/> is <c>null</c>.</exception>
-   public static Task BulkInsertIntoTempTableAsync<T>(
-      this DbContext ctx,
-      IEnumerable<T> entities,
-      ITempTableReference tempTable,
-      Expression<Func<T, object?>>? propertiesToInsert = null,
-      CancellationToken cancellationToken = default)
-      where T : class
-   {
-      var executor = ctx.GetService<ITempTableBulkInsertExecutor>();
-      var options = executor.CreateBulkInsertOptions(propertiesToInsert is null ? null : IEntityPropertiesProvider.Include(propertiesToInsert));
-
-      return executor.BulkInsertIntoTempTableAsync(entities, tempTable, options, cancellationToken);
-   }
-
-   /// <summary>
-   /// Copies <paramref name="entities"/> into a temp table and returns the query for accessing the inserted records.
-   /// </summary>
-   /// <param name="ctx">Database context.</param>
-   /// <param name="entities">Entities to insert.</param>
-   /// <param name="tempTable">Temp table to insert into.</param>
-   /// <param name="options">Options.</param>
-   /// <param name="cancellationToken">Cancellation token.</param>
-   /// <typeparam name="T">Entity type.</typeparam>
-   /// <exception cref="ArgumentNullException"> <paramref name="ctx"/> or <paramref name="entities"/> is <c>null</c>.</exception>
-   public static Task BulkInsertIntoTempTableAsync<T>(
-      this DbContext ctx,
-      IEnumerable<T> entities,
-      ITempTableReference tempTable,
-      ITempTableBulkInsertOptions? options,
-      CancellationToken cancellationToken = default)
-      where T : class
-   {
-      var executor = ctx.GetService<ITempTableBulkInsertExecutor>();
-
-      return executor.BulkInsertIntoTempTableAsync(entities, tempTable, options, cancellationToken);
-   }
-
-   /// <summary>
-   /// Copies <paramref name="entities"/> into a temp table and returns the query for accessing the inserted records.
-   /// </summary>
-   /// <param name="ctx">Database context.</param>
-   /// <param name="entities">Entities to insert.</param>
-   /// <param name="tempTable">Temp table to insert into.</param>
-   /// <param name="options">Options.</param>
-   /// <param name="cancellationToken">Cancellation token.</param>
-   /// <typeparam name="T">Entity type.</typeparam>
-   /// <exception cref="ArgumentNullException"> <paramref name="ctx"/> or <paramref name="entities"/> is <c>null</c>.</exception>
-   public static Task BulkInsertIntoTempTableAsync<T>(
-      this DbContext ctx,
-      IEnumerable<T> entities,
-      ITempTableReference tempTable,
-      IBulkInsertOptions? options,
-      CancellationToken cancellationToken = default)
-      where T : class
-   {
-      var executor = ctx.GetService<ITempTableBulkInsertExecutor>();
-
-      return executor.BulkInsertIntoTempTableAsync(entities, tempTable, options, cancellationToken);
-   }
-
-   /// <summary>
-   /// Truncates the table of the entity of type <typeparamref name="T"/>.
-   /// </summary>
-   /// <param name="ctx">Database context.</param>
-   /// <param name="cancellationToken">Cancellation token.</param>
-   /// <typeparam name="T">Type of the entity to truncate.</typeparam>
-   public static Task TruncateTableAsync<T>(
-      this DbContext ctx,
-      CancellationToken cancellationToken = default)
-      where T : class
-   {
-      return ctx.GetService<ITruncateTableExecutor>()
-                .TruncateTableAsync<T>(cancellationToken);
-   }
-
-   /// <summary>
-   /// Truncates the table of the entity of type <paramref name="type"/>.
-   /// </summary>
-   /// <param name="ctx">Database context.</param>
-   /// <param name="type">Type of the entity to truncate.</param>
-   /// <param name="cancellationToken">Cancellation token.</param>
-   public static Task TruncateTableAsync(
-      this DbContext ctx,
-      Type type,
-      CancellationToken cancellationToken = default)
-   {
-      return ctx.GetService<ITruncateTableExecutor>()
-                .TruncateTableAsync(type, cancellationToken);
-   }
-
-   /// <summary>
-   /// Converts the provided <paramref name="values"/> to a "parameter" to be used in queries.
-   /// </summary>
-   /// <param name="ctx">An instance of <see cref="DbContext"/> to use the <paramref name="values"/> with.</param>
-   /// <param name="values">A collection of <paramref name="values"/> to create a query from.</param>
-   /// <param name="applyDistinct">
-   /// Indication whether the query should apply 'DISTINCT' on <paramref name="values"/>.
-   /// It is highly recommended to set this parameter to <c>true</c> to get better execution plans.
-   /// </param>
-   /// <typeparam name="T">Type of the <paramref name="values"/>.</typeparam>
-   /// <returns>An <see cref="IQueryable{T}"/> giving access to the provided <paramref name="values"/>.</returns>
-   public static IQueryable<T> CreateScalarCollectionParameter<T>(this DbContext ctx, IReadOnlyCollection<T> values, bool applyDistinct = true)
-   {
-      return ctx.GetService<ICollectionParameterFactory>()
-                .CreateScalarQuery(ctx, values, applyDistinct);
-   }
-
-   /// <summary>
-   /// Converts the provided <paramref name="objects"/> to a "parameter" to be used in queries.
-   /// </summary>
-   /// <param name="ctx">An instance of <see cref="DbContext"/> to use the <paramref name="objects"/> with.</param>
-   /// <param name="objects">A collection of <paramref name="objects"/> to create a query from.</param>
-   /// <param name="applyDistinct">
-   /// Indication whether the query should apply 'DISTINCT' on <paramref name="objects"/>.
-   /// It is highly recommended to set this parameter to <c>true</c> to get better execution plans.
-   /// </param>
-   /// <typeparam name="T">Type of the <paramref name="objects"/>.</typeparam>
-   /// <returns>An <see cref="IQueryable{T}"/> giving access to the provided <paramref name="objects"/>.</returns>
-   public static IQueryable<T> CreateComplexCollectionParameter<T>(this DbContext ctx, IReadOnlyCollection<T> objects, bool applyDistinct = true)
-      where T : class
-   {
-      return ctx.GetService<ICollectionParameterFactory>()
-                .CreateComplexQuery(ctx, objects, applyDistinct);
-   }
-}
->>>>>>> 10ebb55a
+}