using System.Diagnostics.CodeAnalysis;
using System.Linq.Expressions;
using Microsoft.EntityFrameworkCore.Query;
using Microsoft.EntityFrameworkCore.Query.SqlExpressions;
using Microsoft.EntityFrameworkCore.SqlServer.Query.Internal;
using Microsoft.EntityFrameworkCore.Storage;
using Thinktecture.EntityFrameworkCore.Internal;

namespace Thinktecture.EntityFrameworkCore.Query;

/// <inheritdoc />
[SuppressMessage("Usage", "EF1001", MessageId = "Internal EF Core API usage.")]
public class ThinktectureSqlServerQuerySqlGenerator : SqlServerQuerySqlGenerator
{
   private readonly ITenantDatabaseProvider _databaseProvider;

   /// <inheritdoc />
   public ThinktectureSqlServerQuerySqlGenerator(
      QuerySqlGeneratorDependencies dependencies,
      IRelationalTypeMappingSource typeMappingSource,
      ITenantDatabaseProvider databaseProvider)
      : base(dependencies, typeMappingSource)
   {
      _databaseProvider = databaseProvider ?? throw new ArgumentNullException(nameof(databaseProvider));
   }

   /// <inheritdoc />
<<<<<<< HEAD
=======
   protected override Expression VisitExtension(Expression expression)
   {
      switch (expression)
      {
         case TempTableExpression tempTableExpression:
            VisitTempTable(tempTableExpression);
            return expression;
         case TableWithHintsExpression tableWithHints:
            VisitTableWithHints(tableWithHints);
            return expression;
         default:
            return base.VisitExtension(expression);
      }
   }

   private void VisitTableWithHints(TableWithHintsExpression tableWithHints)
   {
      Visit(tableWithHints.Table);

      if (tableWithHints.TableHints.Count == 0)
         return;

      Sql.Append(" ").Append("WITH (");

      for (var i = 0; i < tableWithHints.TableHints.Count; i++)
      {
         if (i != 0)
            Sql.Append(", ");

         Sql.Append(tableWithHints.TableHints[i].ToString(Dependencies.SqlGenerationHelper));
      }

      Sql.Append(")");
   }

   private void VisitTempTable(TempTableExpression tempTableExpression)
   {
      Sql.Append(Dependencies.SqlGenerationHelper.DelimitIdentifier(tempTableExpression.Name))
         .Append(AliasSeparator)
         .Append(Dependencies.SqlGenerationHelper.DelimitIdentifier(tempTableExpression.Alias));
   }

   /// <inheritdoc />
>>>>>>> 4d5eb207
   protected override Expression VisitSelect(SelectExpression selectExpression)
   {
      if (selectExpression.TryGetDeleteExpression(out var table))
         return GenerateDeleteStatement(table, selectExpression);

      return base.VisitSelect(selectExpression);
   }

   private Expression GenerateDeleteStatement(TableExpressionBase tableToDeleteIn, SelectExpression selectExpression)
   {
      if (selectExpression.IsDistinct)
         throw new NotSupportedException("A DISTINCT clause is not supported in a DELETE statement.");

      if (selectExpression.Tables.Count == 0)
         throw new NotSupportedException("A DELETE statement without any tables is invalid.");

      if (selectExpression.GroupBy.Count > 0)
         throw new NotSupportedException("A GROUP BY clause is not supported in a DELETE statement.");

      if (selectExpression.Having is not null)
         throw new NotSupportedException("A HAVING clause is not supported in a DELETE statement.");

      if (selectExpression.Offset is not null)
         throw new NotSupportedException("An OFFSET clause (i.e. Skip(x)) is not supported in a DELETE statement.");

      Sql.Append("DELETE ");

      GenerateTop(selectExpression);

      var tableAlias = tableToDeleteIn.Alias ?? throw new InvalidOperationException($"The table to execute DELETE on has no alias. Make sure the operation is executed on a real entity. Provided type: {tableToDeleteIn.Type.Name}");

      Sql.Append(Dependencies.SqlGenerationHelper.DelimitIdentifier(tableAlias)).AppendLine()
         .Append("FROM ");

      for (var i = 0; i < selectExpression.Tables.Count; i++)
      {
         if (i > 0)
            Sql.AppendLine();

         Visit(selectExpression.Tables[i]);
      }

      if (selectExpression.Predicate is not null)
      {
         Sql.AppendLine().Append("WHERE ");
         Visit(selectExpression.Predicate);
      }

      Sql.Append(Dependencies.SqlGenerationHelper.StatementTerminator).AppendLine()
         .Append("SELECT @@ROWCOUNT").Append(Dependencies.SqlGenerationHelper.StatementTerminator);

      return selectExpression;
   }

   /// <inheritdoc />
   protected override Expression VisitTable(TableExpression tableExpression)
   {
      ArgumentNullException.ThrowIfNull(tableExpression);

      var tableHints = tableExpression.FindAnnotation(ThinktectureRelationalAnnotationNames.TABLE_HINTS)?.Value as IReadOnlyList<ITableHint>;

      var visitedExpression = VisitTableOrTempTable(tableExpression);

      if (tableHints?.Count > 0)
      {
         Sql.Append(" ").Append("WITH (");

         for (var i = 0; i < tableHints.Count; i++)
         {
            if (i != 0)
               Sql.Append(", ");

            Sql.Append(tableHints[i].ToString()!);
         }

         Sql.Append(")");
      }

      return visitedExpression;
   }

   private Expression VisitTableOrTempTable(TableExpression tableExpression)
   {
      var tempTable = tableExpression.FindAnnotation(ThinktectureBulkOperationsAnnotationNames.TEMP_TABLE);

      if (tempTable is not null)
      {
         var tempTableName = (string?)tempTable.Value ?? throw new Exception("Temp table name cannot be null.");
         Sql.Append(Dependencies.SqlGenerationHelper.DelimitIdentifier(tempTableName))
            .Append(AliasSeparator)
            .Append(Dependencies.SqlGenerationHelper.DelimitIdentifier(tableExpression.Alias));

         return tableExpression;
      }
      else
      {
         var databaseName = _databaseProvider.GetDatabaseName(tableExpression.Schema, tableExpression.Name);

         if (!String.IsNullOrWhiteSpace(databaseName))
         {
            Sql.Append(Dependencies.SqlGenerationHelper.DelimitIdentifier(databaseName))
               .Append(String.IsNullOrWhiteSpace(tableExpression.Schema) ? ".." : ".");
         }

         return base.VisitTable(tableExpression);
      }
   }
}
<|MERGE_RESOLUTION|>--- conflicted
+++ resolved
@@ -1,181 +1,135 @@
-using System.Diagnostics.CodeAnalysis;
-using System.Linq.Expressions;
-using Microsoft.EntityFrameworkCore.Query;
-using Microsoft.EntityFrameworkCore.Query.SqlExpressions;
-using Microsoft.EntityFrameworkCore.SqlServer.Query.Internal;
-using Microsoft.EntityFrameworkCore.Storage;
-using Thinktecture.EntityFrameworkCore.Internal;
-
-namespace Thinktecture.EntityFrameworkCore.Query;
-
-/// <inheritdoc />
-[SuppressMessage("Usage", "EF1001", MessageId = "Internal EF Core API usage.")]
-public class ThinktectureSqlServerQuerySqlGenerator : SqlServerQuerySqlGenerator
-{
-   private readonly ITenantDatabaseProvider _databaseProvider;
-
-   /// <inheritdoc />
-   public ThinktectureSqlServerQuerySqlGenerator(
-      QuerySqlGeneratorDependencies dependencies,
-      IRelationalTypeMappingSource typeMappingSource,
-      ITenantDatabaseProvider databaseProvider)
-      : base(dependencies, typeMappingSource)
-   {
-      _databaseProvider = databaseProvider ?? throw new ArgumentNullException(nameof(databaseProvider));
-   }
-
-   /// <inheritdoc />
-<<<<<<< HEAD
-=======
-   protected override Expression VisitExtension(Expression expression)
-   {
-      switch (expression)
-      {
-         case TempTableExpression tempTableExpression:
-            VisitTempTable(tempTableExpression);
-            return expression;
-         case TableWithHintsExpression tableWithHints:
-            VisitTableWithHints(tableWithHints);
-            return expression;
-         default:
-            return base.VisitExtension(expression);
-      }
-   }
-
-   private void VisitTableWithHints(TableWithHintsExpression tableWithHints)
-   {
-      Visit(tableWithHints.Table);
-
-      if (tableWithHints.TableHints.Count == 0)
-         return;
-
-      Sql.Append(" ").Append("WITH (");
-
-      for (var i = 0; i < tableWithHints.TableHints.Count; i++)
-      {
-         if (i != 0)
-            Sql.Append(", ");
-
-         Sql.Append(tableWithHints.TableHints[i].ToString(Dependencies.SqlGenerationHelper));
-      }
-
-      Sql.Append(")");
-   }
-
-   private void VisitTempTable(TempTableExpression tempTableExpression)
-   {
-      Sql.Append(Dependencies.SqlGenerationHelper.DelimitIdentifier(tempTableExpression.Name))
-         .Append(AliasSeparator)
-         .Append(Dependencies.SqlGenerationHelper.DelimitIdentifier(tempTableExpression.Alias));
-   }
-
-   /// <inheritdoc />
->>>>>>> 4d5eb207
-   protected override Expression VisitSelect(SelectExpression selectExpression)
-   {
-      if (selectExpression.TryGetDeleteExpression(out var table))
-         return GenerateDeleteStatement(table, selectExpression);
-
-      return base.VisitSelect(selectExpression);
-   }
-
-   private Expression GenerateDeleteStatement(TableExpressionBase tableToDeleteIn, SelectExpression selectExpression)
-   {
-      if (selectExpression.IsDistinct)
-         throw new NotSupportedException("A DISTINCT clause is not supported in a DELETE statement.");
-
-      if (selectExpression.Tables.Count == 0)
-         throw new NotSupportedException("A DELETE statement without any tables is invalid.");
-
-      if (selectExpression.GroupBy.Count > 0)
-         throw new NotSupportedException("A GROUP BY clause is not supported in a DELETE statement.");
-
-      if (selectExpression.Having is not null)
-         throw new NotSupportedException("A HAVING clause is not supported in a DELETE statement.");
-
-      if (selectExpression.Offset is not null)
-         throw new NotSupportedException("An OFFSET clause (i.e. Skip(x)) is not supported in a DELETE statement.");
-
-      Sql.Append("DELETE ");
-
-      GenerateTop(selectExpression);
-
-      var tableAlias = tableToDeleteIn.Alias ?? throw new InvalidOperationException($"The table to execute DELETE on has no alias. Make sure the operation is executed on a real entity. Provided type: {tableToDeleteIn.Type.Name}");
-
-      Sql.Append(Dependencies.SqlGenerationHelper.DelimitIdentifier(tableAlias)).AppendLine()
-         .Append("FROM ");
-
-      for (var i = 0; i < selectExpression.Tables.Count; i++)
-      {
-         if (i > 0)
-            Sql.AppendLine();
-
-         Visit(selectExpression.Tables[i]);
-      }
-
-      if (selectExpression.Predicate is not null)
-      {
-         Sql.AppendLine().Append("WHERE ");
-         Visit(selectExpression.Predicate);
-      }
-
-      Sql.Append(Dependencies.SqlGenerationHelper.StatementTerminator).AppendLine()
-         .Append("SELECT @@ROWCOUNT").Append(Dependencies.SqlGenerationHelper.StatementTerminator);
-
-      return selectExpression;
-   }
-
-   /// <inheritdoc />
-   protected override Expression VisitTable(TableExpression tableExpression)
-   {
-      ArgumentNullException.ThrowIfNull(tableExpression);
-
-      var tableHints = tableExpression.FindAnnotation(ThinktectureRelationalAnnotationNames.TABLE_HINTS)?.Value as IReadOnlyList<ITableHint>;
-
-      var visitedExpression = VisitTableOrTempTable(tableExpression);
-
-      if (tableHints?.Count > 0)
-      {
-         Sql.Append(" ").Append("WITH (");
-
-         for (var i = 0; i < tableHints.Count; i++)
-         {
-            if (i != 0)
-               Sql.Append(", ");
-
-            Sql.Append(tableHints[i].ToString()!);
-         }
-
-         Sql.Append(")");
-      }
-
-      return visitedExpression;
-   }
-
-   private Expression VisitTableOrTempTable(TableExpression tableExpression)
-   {
-      var tempTable = tableExpression.FindAnnotation(ThinktectureBulkOperationsAnnotationNames.TEMP_TABLE);
-
-      if (tempTable is not null)
-      {
-         var tempTableName = (string?)tempTable.Value ?? throw new Exception("Temp table name cannot be null.");
-         Sql.Append(Dependencies.SqlGenerationHelper.DelimitIdentifier(tempTableName))
-            .Append(AliasSeparator)
-            .Append(Dependencies.SqlGenerationHelper.DelimitIdentifier(tableExpression.Alias));
-
-         return tableExpression;
-      }
-      else
-      {
-         var databaseName = _databaseProvider.GetDatabaseName(tableExpression.Schema, tableExpression.Name);
-
-         if (!String.IsNullOrWhiteSpace(databaseName))
-         {
-            Sql.Append(Dependencies.SqlGenerationHelper.DelimitIdentifier(databaseName))
-               .Append(String.IsNullOrWhiteSpace(tableExpression.Schema) ? ".." : ".");
-         }
-
-         return base.VisitTable(tableExpression);
-      }
-   }
-}
+using System.Diagnostics.CodeAnalysis;
+using System.Linq.Expressions;
+using Microsoft.EntityFrameworkCore.Query;
+using Microsoft.EntityFrameworkCore.Query.SqlExpressions;
+using Microsoft.EntityFrameworkCore.SqlServer.Query.Internal;
+using Microsoft.EntityFrameworkCore.Storage;
+using Thinktecture.EntityFrameworkCore.Internal;
+
+namespace Thinktecture.EntityFrameworkCore.Query;
+
+/// <inheritdoc />
+[SuppressMessage("Usage", "EF1001", MessageId = "Internal EF Core API usage.")]
+public class ThinktectureSqlServerQuerySqlGenerator : SqlServerQuerySqlGenerator
+{
+   private readonly ITenantDatabaseProvider _databaseProvider;
+
+   /// <inheritdoc />
+   public ThinktectureSqlServerQuerySqlGenerator(
+      QuerySqlGeneratorDependencies dependencies,
+      IRelationalTypeMappingSource typeMappingSource,
+      ITenantDatabaseProvider databaseProvider)
+      : base(dependencies, typeMappingSource)
+   {
+      _databaseProvider = databaseProvider ?? throw new ArgumentNullException(nameof(databaseProvider));
+   }
+
+   /// <inheritdoc />
+   protected override Expression VisitSelect(SelectExpression selectExpression)
+   {
+      if (selectExpression.TryGetDeleteExpression(out var table))
+         return GenerateDeleteStatement(table, selectExpression);
+
+      return base.VisitSelect(selectExpression);
+   }
+
+   private Expression GenerateDeleteStatement(TableExpressionBase tableToDeleteIn, SelectExpression selectExpression)
+   {
+      if (selectExpression.IsDistinct)
+         throw new NotSupportedException("A DISTINCT clause is not supported in a DELETE statement.");
+
+      if (selectExpression.Tables.Count == 0)
+         throw new NotSupportedException("A DELETE statement without any tables is invalid.");
+
+      if (selectExpression.GroupBy.Count > 0)
+         throw new NotSupportedException("A GROUP BY clause is not supported in a DELETE statement.");
+
+      if (selectExpression.Having is not null)
+         throw new NotSupportedException("A HAVING clause is not supported in a DELETE statement.");
+
+      if (selectExpression.Offset is not null)
+         throw new NotSupportedException("An OFFSET clause (i.e. Skip(x)) is not supported in a DELETE statement.");
+
+      Sql.Append("DELETE ");
+
+      GenerateTop(selectExpression);
+
+      var tableAlias = tableToDeleteIn.Alias ?? throw new InvalidOperationException($"The table to execute DELETE on has no alias. Make sure the operation is executed on a real entity. Provided type: {tableToDeleteIn.Type.Name}");
+
+      Sql.Append(Dependencies.SqlGenerationHelper.DelimitIdentifier(tableAlias)).AppendLine()
+         .Append("FROM ");
+
+      for (var i = 0; i < selectExpression.Tables.Count; i++)
+      {
+         if (i > 0)
+            Sql.AppendLine();
+
+         Visit(selectExpression.Tables[i]);
+      }
+
+      if (selectExpression.Predicate is not null)
+      {
+         Sql.AppendLine().Append("WHERE ");
+         Visit(selectExpression.Predicate);
+      }
+
+      Sql.Append(Dependencies.SqlGenerationHelper.StatementTerminator).AppendLine()
+         .Append("SELECT @@ROWCOUNT").Append(Dependencies.SqlGenerationHelper.StatementTerminator);
+
+      return selectExpression;
+   }
+
+   /// <inheritdoc />
+   protected override Expression VisitTable(TableExpression tableExpression)
+   {
+      ArgumentNullException.ThrowIfNull(tableExpression);
+
+      var tableHints = tableExpression.FindAnnotation(ThinktectureRelationalAnnotationNames.TABLE_HINTS)?.Value as IReadOnlyList<ITableHint>;
+
+      var visitedExpression = VisitTableOrTempTable(tableExpression);
+
+      if (tableHints?.Count > 0)
+      {
+         Sql.Append(" ").Append("WITH (");
+
+         for (var i = 0; i < tableHints.Count; i++)
+         {
+            if (i != 0)
+               Sql.Append(", ");
+
+            Sql.Append(tableHints[i].ToString(Dependencies.SqlGenerationHelper));
+         }
+
+         Sql.Append(")");
+      }
+
+      return visitedExpression;
+   }
+
+   private Expression VisitTableOrTempTable(TableExpression tableExpression)
+   {
+      var tempTable = tableExpression.FindAnnotation(ThinktectureBulkOperationsAnnotationNames.TEMP_TABLE);
+
+      if (tempTable is not null)
+      {
+         var tempTableName = (string?)tempTable.Value ?? throw new Exception("Temp table name cannot be null.");
+         Sql.Append(Dependencies.SqlGenerationHelper.DelimitIdentifier(tempTableName))
+            .Append(AliasSeparator)
+            .Append(Dependencies.SqlGenerationHelper.DelimitIdentifier(tableExpression.Alias));
+
+         return tableExpression;
+      }
+      else
+      {
+         var databaseName = _databaseProvider.GetDatabaseName(tableExpression.Schema, tableExpression.Name);
+
+         if (!String.IsNullOrWhiteSpace(databaseName))
+         {
+            Sql.Append(Dependencies.SqlGenerationHelper.DelimitIdentifier(databaseName))
+               .Append(String.IsNullOrWhiteSpace(tableExpression.Schema) ? ".." : ".");
+         }
+
+         return base.VisitTable(tableExpression);
+      }
+   }
+}