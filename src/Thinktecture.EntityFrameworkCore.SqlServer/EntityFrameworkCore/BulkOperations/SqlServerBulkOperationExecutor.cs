<<<<<<< HEAD
using System.Diagnostics;
using System.Text;
using Microsoft.Data.SqlClient;
using Microsoft.EntityFrameworkCore.Diagnostics;
using Microsoft.EntityFrameworkCore.Infrastructure;
using Microsoft.EntityFrameworkCore.Metadata;
using Microsoft.EntityFrameworkCore.Storage;
using Microsoft.Extensions.Logging;
using Microsoft.Extensions.ObjectPool;
using Thinktecture.EntityFrameworkCore.Data;
using Thinktecture.EntityFrameworkCore.TempTables;
using Thinktecture.Internal;

namespace Thinktecture.EntityFrameworkCore.BulkOperations;

/// <summary>
/// Executes bulk operations.
/// </summary>
public sealed class SqlServerBulkOperationExecutor
   : IBulkInsertExecutor, ITempTableBulkInsertExecutor, IBulkUpdateExecutor,
     IBulkInsertOrUpdateExecutor, ITruncateTableExecutor
{
   private readonly DbContext _ctx;
   private readonly IDiagnosticsLogger<SqlServerDbLoggerCategory.BulkOperation> _logger;
   private readonly ISqlGenerationHelper _sqlGenerationHelper;
   private readonly ObjectPool<StringBuilder> _stringBuilderPool;

   private static class EventIds
   {
      public static readonly EventId Inserting = 0;
      public static readonly EventId Inserted = 1;
   }

   /// <summary>
   /// Initializes new instance of <see cref="SqlServerBulkOperationExecutor"/>.
   /// </summary>
   /// <param name="ctx">Current database context.</param>
   /// <param name="logger">Logger.</param>
   /// <param name="sqlGenerationHelper">SQL generation helper.</param>
   /// <param name="stringBuilderPool">String builder pool.</param>
   public SqlServerBulkOperationExecutor(
      ICurrentDbContext ctx,
      IDiagnosticsLogger<SqlServerDbLoggerCategory.BulkOperation> logger,
      ISqlGenerationHelper sqlGenerationHelper,
      ObjectPool<StringBuilder> stringBuilderPool)
   {
      ArgumentNullException.ThrowIfNull(ctx);

      _ctx = ctx.Context;
      _logger = logger ?? throw new ArgumentNullException(nameof(logger));
      _sqlGenerationHelper = sqlGenerationHelper ?? throw new ArgumentNullException(nameof(sqlGenerationHelper));
      _stringBuilderPool = stringBuilderPool ?? throw new ArgumentNullException(nameof(stringBuilderPool));
   }

   /// <inheritdoc />
   IBulkInsertOptions IBulkInsertExecutor.CreateOptions(IEntityPropertiesProvider? propertiesToInsert)
   {
      return new SqlServerBulkInsertOptions { PropertiesToInsert = propertiesToInsert };
   }

   /// <inheritdoc />
   ITempTableBulkInsertOptions ITempTableBulkInsertExecutor.CreateOptions(IEntityPropertiesProvider? propertiesToInsert)
   {
      return new SqlServerTempTableBulkInsertOptions { PropertiesToInsert = propertiesToInsert };
   }

   /// <inheritdoc />
   IBulkUpdateOptions IBulkUpdateExecutor.CreateOptions(IEntityPropertiesProvider? propertiesToUpdate, IEntityPropertiesProvider? keyProperties)
   {
      return new SqlServerBulkUpdateOptions
             {
                PropertiesToUpdate = propertiesToUpdate,
                KeyProperties = keyProperties
             };
   }

   /// <inheritdoc />
   IBulkInsertOrUpdateOptions IBulkInsertOrUpdateExecutor.CreateOptions(
      IEntityPropertiesProvider? propertiesToInsert,
      IEntityPropertiesProvider? propertiesToUpdate,
      IEntityPropertiesProvider? keyProperties)
   {
      return new SqlServerBulkInsertOrUpdateOptions
             {
                PropertiesToInsert = propertiesToInsert,
                PropertiesToUpdate = propertiesToUpdate,
                KeyProperties = keyProperties
             };
   }

   /// <inheritdoc />
   public Task BulkInsertAsync<T>(
      IEnumerable<T> entities,
      IBulkInsertOptions options,
      CancellationToken cancellationToken = default)
      where T : class
   {
      var entityType = _ctx.Model.GetEntityType(typeof(T));
      var tableName = entityType.GetTableName() ?? throw new InvalidOperationException($"The entity '{entityType.Name}' has no table name.");

      return BulkInsertAsync(entityType, entities, entityType.GetSchema(), tableName, options, SqlServerBulkOperationContextFactoryForEntities.Instance, cancellationToken);
   }

   private async Task BulkInsertAsync<T>(
      IEntityType entityType,
      IEnumerable<T> entitiesOrValues,
      string? schema,
      string tableName,
      IBulkInsertOptions options,
      ISqlServerBulkOperationContextFactory bulkOperationContextFactory,
      CancellationToken cancellationToken = default)
   {
      ArgumentNullException.ThrowIfNull(entitiesOrValues);
      ArgumentNullException.ThrowIfNull(tableName);
      ArgumentNullException.ThrowIfNull(options);

      if (options is not SqlServerBulkInsertOptions sqlServerOptions)
         sqlServerOptions = new SqlServerBulkInsertOptions(options);

      var properties = sqlServerOptions.PropertiesToInsert.DeterminePropertiesForInsert(entityType, null);
      properties.EnsureNoSeparateOwnedTypesInsideCollectionOwnedType();

      var ctx = bulkOperationContextFactory.CreateForBulkInsert(_ctx, sqlServerOptions, properties);

      await BulkInsertAsync(entitiesOrValues, schema, tableName, ctx, cancellationToken);
   }

   private async Task BulkInsertAsync<T>(
      IEnumerable<T> entitiesOrValues,
      string? schema,
      string tableName,
      ISqlServerBulkOperationContext ctx,
      CancellationToken cancellationToken)
   {
      using var reader = ctx.CreateReader(entitiesOrValues);
      using var bulkCopy = CreateSqlBulkCopy(ctx.Connection, ctx.Transaction, schema, tableName, ctx.Options);

      var columns = SetColumnMappings(bulkCopy, reader);

      await _ctx.Database.OpenConnectionAsync(cancellationToken).ConfigureAwait(false);

      try
      {
         LogInserting(ctx.Options.SqlBulkCopyOptions, bulkCopy, columns);
         var stopwatch = Stopwatch.StartNew();

         await bulkCopy.WriteToServerAsync(reader, cancellationToken).ConfigureAwait(false);

         LogInserted(ctx.Options.SqlBulkCopyOptions, stopwatch.Elapsed, bulkCopy, columns);

         if (ctx.HasExternalProperties)
         {
            var readEntities = reader.GetReadEntities();

            if (readEntities.Count != 0)
               await BulkInsertSeparatedOwnedEntitiesAsync((IReadOnlyList<object>)readEntities, ctx, cancellationToken);
         }
      }
      finally
      {
         await _ctx.Database.CloseConnectionAsync().ConfigureAwait(false);
      }
   }

   private async Task BulkInsertSeparatedOwnedEntitiesAsync(
      IReadOnlyList<object> parentEntities,
      ISqlServerBulkOperationContext parentBulkOperationContext,
      CancellationToken cancellationToken)
   {
      if (parentEntities.Count == 0)
         return;

      foreach (var childContext in parentBulkOperationContext.GetChildren(parentEntities))
      {
         var childTableName = childContext.EntityType.GetTableName() ?? throw new InvalidOperationException($"The entity '{childContext.EntityType.Name}' has no table name.");

         await BulkInsertAsync(childContext.Entities,
                               childContext.EntityType.GetSchema(),
                               childTableName,
                               childContext,
                               cancellationToken).ConfigureAwait(false);
      }
   }

   private string SetColumnMappings(SqlBulkCopy bulkCopy, IEntityDataReader reader)
   {
      var columnsSb = _stringBuilderPool.Get();

      try
      {
         StoreObjectIdentifier? storeObject = null;

         for (var i = 0; i < reader.Properties.Count; i++)
         {
            var property = reader.Properties[i];

            storeObject ??= property.GetStoreObject();
            var columnName = property.GetColumnName(storeObject.Value);

            bulkCopy.ColumnMappings.Add(new SqlBulkCopyColumnMapping(i, columnName));

            if (columnsSb.Length > 0)
               columnsSb.Append(", ");

            columnsSb.Append(columnName).Append(' ').Append(property.Property.GetColumnType(storeObject.Value));
         }

         return columnsSb.ToString();
      }
      finally
      {
         _stringBuilderPool.Return(columnsSb);
      }
   }

   private SqlBulkCopy CreateSqlBulkCopy(SqlConnection sqlCon, SqlTransaction? sqlTx, string? schema, string tableName, SqlServerBulkInsertOptions sqlServerOptions)
   {
      var bulkCopy = new SqlBulkCopy(sqlCon, sqlServerOptions.SqlBulkCopyOptions, sqlTx)
                     {
                        DestinationTableName = _sqlGenerationHelper.DelimitIdentifier(tableName, schema),
                        EnableStreaming = sqlServerOptions.EnableStreaming
                     };

      if (sqlServerOptions.BulkCopyTimeout.HasValue)
         bulkCopy.BulkCopyTimeout = (int)sqlServerOptions.BulkCopyTimeout.Value.TotalSeconds;

      if (sqlServerOptions.BatchSize.HasValue)
         bulkCopy.BatchSize = sqlServerOptions.BatchSize.Value;

      return bulkCopy;
   }

   private void LogInserting(SqlBulkCopyOptions options, SqlBulkCopy bulkCopy, string columns)
   {
      _logger.Logger.LogDebug(EventIds.Inserting,
                              """
                              Executing DbCommand [SqlBulkCopyOptions={SqlBulkCopyOptions}, BulkCopyTimeout={BulkCopyTimeout}, BatchSize={BatchSize}, EnableStreaming={EnableStreaming}]
                              INSERT BULK {Table} ({Columns})
                              """,
                              options,
                              bulkCopy.BulkCopyTimeout,
                              bulkCopy.BatchSize,
                              bulkCopy.EnableStreaming,
                              bulkCopy.DestinationTableName,
                              columns);
   }

   private void LogInserted(SqlBulkCopyOptions options, TimeSpan duration, SqlBulkCopy bulkCopy, string columns)
   {
      _logger.Logger.LogInformation(EventIds.Inserted,
                                    """
                                    Executed DbCommand ({Duration}ms) [SqlBulkCopyOptions={SqlBulkCopyOptions}, BulkCopyTimeout={BulkCopyTimeout}, BatchSize={BatchSize}, EnableStreaming={EnableStreaming}]
                                    INSERT BULK {Table} ({Columns})
                                    """,
                                    (long)duration.TotalMilliseconds,
                                    options,
                                    bulkCopy.BulkCopyTimeout,
                                    bulkCopy.BatchSize,
                                    bulkCopy.EnableStreaming,
                                    bulkCopy.DestinationTableName,
                                    columns);
   }

   /// <inheritdoc />
   public Task<ITempTableQuery<TColumn1>> BulkInsertValuesIntoTempTableAsync<TColumn1>(
      IEnumerable<TColumn1> values,
      ITempTableBulkInsertOptions options,
      CancellationToken cancellationToken)
   {
      ArgumentNullException.ThrowIfNull(values);
      ArgumentNullException.ThrowIfNull(options);

      if (options is not SqlServerTempTableBulkInsertOptions sqlServerOptions)
         sqlServerOptions = new SqlServerTempTableBulkInsertOptions(options);

      return BulkInsertIntoTempTableAsync<TColumn1, TempTable<TColumn1>>(values,
                                                                         sqlServerOptions,
                                                                         SqlServerBulkOperationContextFactoryForValues.Instance,
                                                                         query => query.Select(t => t.Column1),
                                                                         cancellationToken);
   }

   /// <inheritdoc />
   public Task<ITempTableQuery<T>> BulkInsertIntoTempTableAsync<T>(
      IEnumerable<T> entities,
      ITempTableBulkInsertOptions options,
      CancellationToken cancellationToken = default)
      where T : class
   {
      ArgumentNullException.ThrowIfNull(entities);
      ArgumentNullException.ThrowIfNull(options);

      if (options is not SqlServerTempTableBulkInsertOptions sqlServerOptions)
         sqlServerOptions = new SqlServerTempTableBulkInsertOptions(options);

      return BulkInsertIntoTempTableAsync<T, T>(entities,
                                                sqlServerOptions,
                                                SqlServerBulkOperationContextFactoryForEntities.Instance,
                                                static query => query,
                                                cancellationToken);
   }

   private async Task<ITempTableQuery<T>> BulkInsertIntoTempTableAsync<T, TEntity>(
      IEnumerable<T> entitiesOrValues,
      SqlServerTempTableBulkInsertOptions options,
      ISqlServerBulkOperationContextFactory bulkOperationContextFactory,
      Func<IQueryable<TEntity>, IQueryable<T>> projection,
      CancellationToken cancellationToken)
      where TEntity : class
   {
      var type = typeof(TEntity);
      var entityTypeName = EntityNameProvider.GetTempTableName(type);
      var entityType = _ctx.Model.GetEntityType(entityTypeName, type);

      var tempTableCreationOptions = options.GetTempTableCreationOptions();
      var primaryKeyCreation = tempTableCreationOptions.PrimaryKeyCreation; // keep this one in a local variable because we may change it in the next line

      if (options.MomentOfPrimaryKeyCreation == MomentOfSqlServerPrimaryKeyCreation.AfterBulkInsert)
         tempTableCreationOptions.PrimaryKeyCreation = IPrimaryKeyPropertiesProvider.None;

      var tempTableCreator = _ctx.GetService<ISqlServerTempTableCreator>();
      var tempTableReference = await tempTableCreator.CreateTempTableAsync(entityType, tempTableCreationOptions, cancellationToken).ConfigureAwait(false);

      try
      {
         var bulkInsertOptions = options.GetBulkInsertOptions();
         await BulkInsertAsync(entityType, entitiesOrValues, null, tempTableReference.Name, bulkInsertOptions, bulkOperationContextFactory, cancellationToken).ConfigureAwait(false);

         if (options.MomentOfPrimaryKeyCreation == MomentOfSqlServerPrimaryKeyCreation.AfterBulkInsert)
         {
            tempTableCreationOptions.PrimaryKeyCreation = primaryKeyCreation;

            var tempTableProperties = tempTableCreationOptions.PropertiesToInclude.DeterminePropertiesForTempTable(entityType);
            var keyProperties = tempTableCreationOptions.PrimaryKeyCreation.GetPrimaryKeyProperties(entityType, tempTableProperties);
            await tempTableCreator.CreatePrimaryKeyAsync(_ctx, keyProperties, tempTableReference.Name, tempTableCreationOptions.TruncateTableIfExists, cancellationToken).ConfigureAwait(false);
         }

         var dbSet = entityType.Name == entityTypeName
                        ? _ctx.Set<TEntity>(entityTypeName)
                        : _ctx.Set<TEntity>();

         var query = dbSet.FromTempTable(new TempTableInfo(tempTableReference.Name));

         var pk = entityType.FindPrimaryKey();

         if (pk is not null && pk.Properties.Count != 0)
            query = query.AsNoTracking();

         return new TempTableQuery<T>(projection(query), tempTableReference);
      }
      catch (Exception)
      {
         await tempTableReference.DisposeAsync().ConfigureAwait(false);
         throw;
      }
   }

   /// <inheritdoc />
   public async Task TruncateTableAsync<T>(CancellationToken cancellationToken = default)
      where T : class
   {
      await TruncateTableAsync(typeof(T), cancellationToken);
   }

   /// <inheritdoc />
   public async Task TruncateTableAsync(Type type, CancellationToken cancellationToken = default)
   {
      var entityType = _ctx.Model.GetEntityType(type);
      var tableName = entityType.GetTableName() ?? throw new InvalidOperationException($"The entity '{entityType.Name}' has no table name.");

      var tableIdentifier = _sqlGenerationHelper.DelimitIdentifier(tableName, entityType.GetSchema());
      var truncateStatement = $"TRUNCATE TABLE {tableIdentifier};";

      await _ctx.Database.ExecuteSqlRawAsync(truncateStatement, cancellationToken);
   }

   /// <inheritdoc />
   public async Task<int> BulkUpdateAsync<T>(
      IEnumerable<T> entities,
      IBulkUpdateOptions options,
      CancellationToken cancellationToken = default)
      where T : class
   {
      ArgumentNullException.ThrowIfNull(entities);
      ArgumentNullException.ThrowIfNull(options);

      if (options is not SqlServerBulkUpdateOptions sqlServerOptions)
         sqlServerOptions = new SqlServerBulkUpdateOptions(options);

      return await BulkUpdateAsync(entities, sqlServerOptions, cancellationToken);
   }

   private async Task<int> BulkUpdateAsync<T>(IEnumerable<T> entities, SqlServerBulkUpdateOptions options, CancellationToken cancellationToken)
      where T : class
   {
      var entityType = _ctx.Model.GetEntityType(typeof(T));
      var propertiesForUpdate = options.PropertiesToUpdate.DeterminePropertiesForUpdate(entityType, true);

      if (propertiesForUpdate.Count == 0)
         throw new ArgumentException("The number of properties to update cannot be 0.");

      var tempTableOptions = options.GetTempTableBulkInsertOptions();
      await using var tempTable = await BulkInsertIntoTempTableAsync(entities, tempTableOptions, cancellationToken);

      var mergeStatement = CreateMergeCommand(entityType, tempTable.Name, options, null, propertiesForUpdate, options.KeyProperties.DetermineKeyProperties(entityType));

      return await _ctx.Database.ExecuteSqlRawAsync(mergeStatement, cancellationToken);
   }

   /// <inheritdoc />
   public async Task<int> BulkInsertOrUpdateAsync<T>(
      IEnumerable<T> entities,
      IBulkInsertOrUpdateOptions options,
      CancellationToken cancellationToken = default)
      where T : class
   {
      ArgumentNullException.ThrowIfNull(entities);
      ArgumentNullException.ThrowIfNull(options);

      if (options is not SqlServerBulkInsertOrUpdateOptions sqlServerOptions)
         sqlServerOptions = new SqlServerBulkInsertOrUpdateOptions(options);

      return await BulkInsertOrUpdateAsync(entities, sqlServerOptions, cancellationToken);
   }

   private async Task<int> BulkInsertOrUpdateAsync<T>(IEnumerable<T> entities, SqlServerBulkInsertOrUpdateOptions options, CancellationToken cancellationToken)
      where T : class
   {
      var entityType = _ctx.Model.GetEntityType(typeof(T));
      var propertiesForInsert = options.PropertiesToInsert.DeterminePropertiesForInsert(entityType, true);
      var propertiesForUpdate = options.PropertiesToUpdate.DeterminePropertiesForInsert(entityType, true);

      if (propertiesForInsert.Count == 0)
         throw new ArgumentException("The number of properties to insert cannot be 0.");

      var tempTableOptions = options.GetTempTableBulkInsertOptions();
      await using var tempTable = await BulkInsertIntoTempTableAsync(entities, tempTableOptions, cancellationToken);

      var mergeStatement = CreateMergeCommand(entityType, tempTable.Name, options, propertiesForInsert, propertiesForUpdate, options.KeyProperties.DetermineKeyProperties(entityType));

      return await _ctx.Database.ExecuteSqlRawAsync(mergeStatement, cancellationToken);
   }

   private string CreateMergeCommand<T>(
      IEntityType entityType,
      string sourceTempTableName,
      T options,
      IReadOnlyList<PropertyWithNavigations>? propertiesToInsert,
      IReadOnlyList<PropertyWithNavigations> propertiesToUpdate,
      IReadOnlyList<IProperty> keyProperties)
      where T : ISqlServerMergeOperationOptions
   {
      var sb = _stringBuilderPool.Get();

      try
      {
         var tableName = entityType.GetTableName() ?? throw new Exception($"The entity '{entityType.Name}' has no table name.");
         var storeObject = StoreObjectIdentifier.Create(entityType, StoreObjectType.Table)
                           ?? throw new Exception($"Could not create StoreObjectIdentifier for table '{entityType.Name}'.");

         sb.Append("MERGE INTO ")
           .Append(_sqlGenerationHelper.DelimitIdentifier(tableName, entityType.GetSchema()));

         if (options.MergeTableHints.Count != 0)
         {
            sb.Append(" WITH (");

            for (var i = 0; i < options.MergeTableHints.Count; i++)
            {
               if (i != 0)
                  sb.Append(", ");

               sb.Append(options.MergeTableHints[i]);
            }

            sb.Append(")");
         }

         sb.AppendLine(" AS d")
           .Append("USING ")
           .Append(_sqlGenerationHelper.DelimitIdentifier(sourceTempTableName))
           .Append(" AS s ON ");

         var isFirstIteration = true;

         foreach (var property in keyProperties)
         {
            if (!isFirstIteration)
               sb.AppendLine(" AND ");

            var columnName = property.GetColumnName(storeObject)
                             ?? throw new Exception($"Could not create StoreObjectIdentifier for table '{property.DeclaringType.Name}'.");
            var escapedColumnName = _sqlGenerationHelper.DelimitIdentifier(columnName);

            sb.Append("(d.").Append(escapedColumnName).Append(" = s.").Append(escapedColumnName);

            if (property.IsNullable)
               sb.Append(" OR d.").Append(escapedColumnName).Append(" IS NULL AND s.").Append(escapedColumnName).Append(" IS NULL");

            sb.Append(")");
            isFirstIteration = false;
         }

         isFirstIteration = true;

         foreach (var property in propertiesToUpdate.Select(p => p.Property).Except(keyProperties))
         {
            if (!isFirstIteration)
            {
               sb.Append(", ");
            }
            else
            {
               sb.AppendLine()
                 .AppendLine("WHEN MATCHED THEN")
                 .Append("\tUPDATE SET ");
            }

            var columnName = property.GetColumnName(storeObject)
                             ?? throw new Exception($"Could not create StoreObjectIdentifier for table '{property.DeclaringType.Name}'.");
            var escapedColumnName = _sqlGenerationHelper.DelimitIdentifier(columnName);

            sb.Append("d.").Append(escapedColumnName).Append(" = s.").Append(escapedColumnName);
            isFirstIteration = false;
         }

         if (propertiesToInsert is not null)
         {
            sb.AppendLine()
              .AppendLine("WHEN NOT MATCHED THEN")
              .Append("\tINSERT (");

            isFirstIteration = true;

            foreach (var property in propertiesToInsert)
            {
               if (!isFirstIteration)
                  sb.Append(", ");

               var columnName = property.GetColumnName(storeObject);
               var escapedColumnName = _sqlGenerationHelper.DelimitIdentifier(columnName);

               sb.Append(escapedColumnName);
               isFirstIteration = false;
            }

            sb.AppendLine(")")
              .Append("\tVALUES (");

            isFirstIteration = true;

            foreach (var property in propertiesToInsert)
            {
               if (!isFirstIteration)
                  sb.Append(", ");

               var columnName = property.GetColumnName(storeObject);
               var escapedColumnName = _sqlGenerationHelper.DelimitIdentifier(columnName);

               sb.Append("s.").Append(escapedColumnName);
               isFirstIteration = false;
            }

            sb.Append(")");
         }

         sb.Append(_sqlGenerationHelper.StatementTerminator);

         return sb.ToString();
      }
      finally
      {
         _stringBuilderPool.Return(sb);
      }
   }
}
=======
using System.Diagnostics;
using System.Text;
using Microsoft.Data.SqlClient;
using Microsoft.EntityFrameworkCore.Diagnostics;
using Microsoft.EntityFrameworkCore.Infrastructure;
using Microsoft.EntityFrameworkCore.Metadata;
using Microsoft.EntityFrameworkCore.Storage;
using Microsoft.Extensions.Logging;
using Microsoft.Extensions.ObjectPool;
using Thinktecture.EntityFrameworkCore.Data;
using Thinktecture.EntityFrameworkCore.TempTables;
using Thinktecture.Internal;

namespace Thinktecture.EntityFrameworkCore.BulkOperations;

/// <summary>
/// Executes bulk operations.
/// </summary>
public sealed class SqlServerBulkOperationExecutor
   : IBulkInsertExecutor, ITempTableBulkInsertExecutor, IBulkUpdateExecutor,
     IBulkInsertOrUpdateExecutor, ITruncateTableExecutor
{
   private readonly DbContext _ctx;
   private readonly IDiagnosticsLogger<SqlServerDbLoggerCategory.BulkOperation> _logger;
   private readonly ISqlGenerationHelper _sqlGenerationHelper;
   private readonly ObjectPool<StringBuilder> _stringBuilderPool;

   private static class EventIds
   {
      public static readonly EventId Inserting = 0;
      public static readonly EventId Inserted = 1;
   }

   /// <summary>
   /// Initializes new instance of <see cref="SqlServerBulkOperationExecutor"/>.
   /// </summary>
   /// <param name="ctx">Current database context.</param>
   /// <param name="logger">Logger.</param>
   /// <param name="sqlGenerationHelper">SQL generation helper.</param>
   /// <param name="stringBuilderPool">String builder pool.</param>
   public SqlServerBulkOperationExecutor(
      ICurrentDbContext ctx,
      IDiagnosticsLogger<SqlServerDbLoggerCategory.BulkOperation> logger,
      ISqlGenerationHelper sqlGenerationHelper,
      ObjectPool<StringBuilder> stringBuilderPool)
   {
      ArgumentNullException.ThrowIfNull(ctx);

      _ctx = ctx.Context;
      _logger = logger ?? throw new ArgumentNullException(nameof(logger));
      _sqlGenerationHelper = sqlGenerationHelper ?? throw new ArgumentNullException(nameof(sqlGenerationHelper));
      _stringBuilderPool = stringBuilderPool ?? throw new ArgumentNullException(nameof(stringBuilderPool));
   }

   /// <inheritdoc />
   IBulkInsertOptions IBulkInsertExecutor.CreateOptions(IEntityPropertiesProvider? propertiesToInsert)
   {
      return new SqlServerBulkInsertOptions { PropertiesToInsert = propertiesToInsert };
   }

   /// <inheritdoc />
   public IBulkInsertOptions CreateBulkInsertOptions(IEntityPropertiesProvider? propertiesToInsert = null)
   {
      return new SqlServerBulkInsertOptions { PropertiesToInsert = propertiesToInsert };
   }

   /// <inheritdoc />
   ITempTableBulkInsertOptions ITempTableBulkInsertExecutor.CreateOptions(IEntityPropertiesProvider? propertiesToInsert)
   {
      return new SqlServerTempTableBulkInsertOptions { PropertiesToInsert = propertiesToInsert };
   }

   /// <inheritdoc />
   IBulkUpdateOptions IBulkUpdateExecutor.CreateOptions(IEntityPropertiesProvider? propertiesToUpdate, IEntityPropertiesProvider? keyProperties)
   {
      return new SqlServerBulkUpdateOptions
             {
                PropertiesToUpdate = propertiesToUpdate,
                KeyProperties = keyProperties
             };
   }

   /// <inheritdoc />
   IBulkInsertOrUpdateOptions IBulkInsertOrUpdateExecutor.CreateOptions(
      IEntityPropertiesProvider? propertiesToInsert,
      IEntityPropertiesProvider? propertiesToUpdate,
      IEntityPropertiesProvider? keyProperties)
   {
      return new SqlServerBulkInsertOrUpdateOptions
             {
                PropertiesToInsert = propertiesToInsert,
                PropertiesToUpdate = propertiesToUpdate,
                KeyProperties = keyProperties
             };
   }

   /// <inheritdoc />
   public Task BulkInsertAsync<T>(
      IEnumerable<T> entities,
      IBulkInsertOptions options,
      CancellationToken cancellationToken = default)
      where T : class
   {
      var entityType = _ctx.Model.GetEntityType(typeof(T));
      var tableName = entityType.GetTableName() ?? throw new InvalidOperationException($"The entity '{entityType.Name}' has no table name.");

      return BulkInsertAsync(entityType, entities, entityType.GetSchema(), tableName, options, SqlServerBulkOperationContextFactoryForEntities.Instance, cancellationToken);
   }

   private async Task BulkInsertAsync<T>(
      IEntityType entityType,
      IEnumerable<T> entitiesOrValues,
      string? schema,
      string tableName,
      IBulkInsertOptions options,
      ISqlServerBulkOperationContextFactory bulkOperationContextFactory,
      CancellationToken cancellationToken = default)
   {
      ArgumentNullException.ThrowIfNull(entitiesOrValues);
      ArgumentNullException.ThrowIfNull(tableName);
      ArgumentNullException.ThrowIfNull(options);

      if (options is not SqlServerBulkInsertOptions sqlServerOptions)
         sqlServerOptions = new SqlServerBulkInsertOptions(options);

      var properties = sqlServerOptions.PropertiesToInsert.DeterminePropertiesForInsert(entityType, null);
      properties.EnsureNoSeparateOwnedTypesInsideCollectionOwnedType();

      var ctx = bulkOperationContextFactory.CreateForBulkInsert(_ctx, sqlServerOptions, properties);

      await BulkInsertAsync(entitiesOrValues, schema, tableName, ctx, cancellationToken);
   }

   private async Task BulkInsertAsync<T>(
      IEnumerable<T> entitiesOrValues,
      string? schema,
      string tableName,
      ISqlServerBulkOperationContext ctx,
      CancellationToken cancellationToken)
   {
      using var reader = ctx.CreateReader(entitiesOrValues);
      using var bulkCopy = CreateSqlBulkCopy(ctx.Connection, ctx.Transaction, schema, tableName, ctx.Options);

      var columns = SetColumnMappings(bulkCopy, reader);

      await _ctx.Database.OpenConnectionAsync(cancellationToken).ConfigureAwait(false);

      try
      {
         LogInserting(ctx.Options.SqlBulkCopyOptions, bulkCopy, columns);
         var stopwatch = Stopwatch.StartNew();

         await bulkCopy.WriteToServerAsync(reader, cancellationToken).ConfigureAwait(false);

         LogInserted(ctx.Options.SqlBulkCopyOptions, stopwatch.Elapsed, bulkCopy, columns);

         if (ctx.HasExternalProperties)
         {
            var readEntities = reader.GetReadEntities();

            if (readEntities.Count != 0)
               await BulkInsertSeparatedOwnedEntitiesAsync((IReadOnlyList<object>)readEntities, ctx, cancellationToken);
         }
      }
      finally
      {
         await _ctx.Database.CloseConnectionAsync().ConfigureAwait(false);
      }
   }

   private async Task BulkInsertSeparatedOwnedEntitiesAsync(
      IReadOnlyList<object> parentEntities,
      ISqlServerBulkOperationContext parentBulkOperationContext,
      CancellationToken cancellationToken)
   {
      if (parentEntities.Count == 0)
         return;

      foreach (var childContext in parentBulkOperationContext.GetChildren(parentEntities))
      {
         var childTableName = childContext.EntityType.GetTableName() ?? throw new InvalidOperationException($"The entity '{childContext.EntityType.Name}' has no table name.");

         await BulkInsertAsync(childContext.Entities,
                               childContext.EntityType.GetSchema(),
                               childTableName,
                               childContext,
                               cancellationToken).ConfigureAwait(false);
      }
   }

   private string SetColumnMappings(SqlBulkCopy bulkCopy, IEntityDataReader reader)
   {
      var columnsSb = _stringBuilderPool.Get();

      try
      {
         StoreObjectIdentifier? storeObject = null;

         for (var i = 0; i < reader.Properties.Count; i++)
         {
            var property = reader.Properties[i];

            storeObject ??= property.GetStoreObject();
            var columnName = property.GetColumnName(storeObject.Value);

            bulkCopy.ColumnMappings.Add(new SqlBulkCopyColumnMapping(i, columnName));

            if (columnsSb.Length > 0)
               columnsSb.Append(", ");

            columnsSb.Append(columnName).Append(' ').Append(property.Property.GetColumnType(storeObject.Value));
         }

         return columnsSb.ToString();
      }
      finally
      {
         _stringBuilderPool.Return(columnsSb);
      }
   }

   private SqlBulkCopy CreateSqlBulkCopy(SqlConnection sqlCon, SqlTransaction? sqlTx, string? schema, string tableName, SqlServerBulkInsertOptions sqlServerOptions)
   {
      var bulkCopy = new SqlBulkCopy(sqlCon, sqlServerOptions.SqlBulkCopyOptions, sqlTx)
                     {
                        DestinationTableName = _sqlGenerationHelper.DelimitIdentifier(tableName, schema),
                        EnableStreaming = sqlServerOptions.EnableStreaming
                     };

      if (sqlServerOptions.BulkCopyTimeout.HasValue)
         bulkCopy.BulkCopyTimeout = (int)sqlServerOptions.BulkCopyTimeout.Value.TotalSeconds;

      if (sqlServerOptions.BatchSize.HasValue)
         bulkCopy.BatchSize = sqlServerOptions.BatchSize.Value;

      return bulkCopy;
   }

   private void LogInserting(SqlBulkCopyOptions options, SqlBulkCopy bulkCopy, string columns)
   {
      _logger.Logger.LogDebug(EventIds.Inserting,
                              """
                              Executing DbCommand [SqlBulkCopyOptions={SqlBulkCopyOptions}, BulkCopyTimeout={BulkCopyTimeout}, BatchSize={BatchSize}, EnableStreaming={EnableStreaming}]
                              INSERT BULK {Table} ({Columns})
                              """,
                              options,
                              bulkCopy.BulkCopyTimeout,
                              bulkCopy.BatchSize,
                              bulkCopy.EnableStreaming,
                              bulkCopy.DestinationTableName,
                              columns);
   }

   private void LogInserted(SqlBulkCopyOptions options, TimeSpan duration, SqlBulkCopy bulkCopy, string columns)
   {
      _logger.Logger.LogInformation(EventIds.Inserted,
                                    """
                                    Executed DbCommand ({Duration}ms) [SqlBulkCopyOptions={SqlBulkCopyOptions}, BulkCopyTimeout={BulkCopyTimeout}, BatchSize={BatchSize}, EnableStreaming={EnableStreaming}]
                                    INSERT BULK {Table} ({Columns})
                                    """,
                                    (long)duration.TotalMilliseconds,
                                    options,
                                    bulkCopy.BulkCopyTimeout,
                                    bulkCopy.BatchSize,
                                    bulkCopy.EnableStreaming,
                                    bulkCopy.DestinationTableName,
                                    columns);
   }

   /// <inheritdoc />
   public Task<ITempTableQuery<TColumn1>> BulkInsertValuesIntoTempTableAsync<TColumn1>(
      IEnumerable<TColumn1> values,
      ITempTableBulkInsertOptions options,
      CancellationToken cancellationToken)
   {
      ArgumentNullException.ThrowIfNull(values);
      ArgumentNullException.ThrowIfNull(options);

      if (options is not SqlServerTempTableBulkInsertOptions sqlServerOptions)
         sqlServerOptions = new SqlServerTempTableBulkInsertOptions(options);

      return BulkInsertIntoTempTableAsync<TColumn1, TempTable<TColumn1>>(values,
                                                                         sqlServerOptions,
                                                                         SqlServerBulkOperationContextFactoryForValues.Instance,
                                                                         query => query.Select(t => t.Column1),
                                                                         cancellationToken);
   }

   /// <inheritdoc />
   public Task<ITempTableQuery<T>> BulkInsertIntoTempTableAsync<T>(
      IEnumerable<T> entities,
      ITempTableBulkInsertOptions options,
      CancellationToken cancellationToken = default)
      where T : class
   {
      ArgumentNullException.ThrowIfNull(entities);
      ArgumentNullException.ThrowIfNull(options);

      if (options is not SqlServerTempTableBulkInsertOptions sqlServerOptions)
         sqlServerOptions = new SqlServerTempTableBulkInsertOptions(options);

      return BulkInsertIntoTempTableAsync<T, T>(entities,
                                                sqlServerOptions,
                                                SqlServerBulkOperationContextFactoryForEntities.Instance,
                                                static query => query,
                                                cancellationToken);
   }

   private async Task<ITempTableQuery<T>> BulkInsertIntoTempTableAsync<T, TEntity>(
      IEnumerable<T> entitiesOrValues,
      SqlServerTempTableBulkInsertOptions options,
      ISqlServerBulkOperationContextFactory bulkOperationContextFactory,
      Func<IQueryable<TEntity>, IQueryable<T>> projection,
      CancellationToken cancellationToken)
      where TEntity : class
   {
      var type = typeof(TEntity);
      var entityTypeName = EntityNameProvider.GetTempTableName(type);
      var entityType = _ctx.Model.GetEntityType(entityTypeName, type);

      var tempTableCreationOptions = options.GetTempTableCreationOptions();
      var primaryKeyCreation = tempTableCreationOptions.PrimaryKeyCreation; // keep this one in a local variable because we may change it in the next line

      if (options.MomentOfPrimaryKeyCreation == MomentOfSqlServerPrimaryKeyCreation.AfterBulkInsert)
         tempTableCreationOptions.PrimaryKeyCreation = IPrimaryKeyPropertiesProvider.None;

      var tempTableCreator = _ctx.GetService<ISqlServerTempTableCreator>();
      var tempTableReference = await tempTableCreator.CreateTempTableAsync(entityType, tempTableCreationOptions, cancellationToken).ConfigureAwait(false);

      try
      {
         var bulkInsertOptions = options.GetBulkInsertOptions();
         await BulkInsertAsync(entityType, entitiesOrValues, null, tempTableReference.Name, bulkInsertOptions, bulkOperationContextFactory, cancellationToken).ConfigureAwait(false);

         if (options.MomentOfPrimaryKeyCreation == MomentOfSqlServerPrimaryKeyCreation.AfterBulkInsert)
         {
            tempTableCreationOptions.PrimaryKeyCreation = primaryKeyCreation;

            var tempTableProperties = tempTableCreationOptions.PropertiesToInclude.DeterminePropertiesForTempTable(entityType);
            var keyProperties = tempTableCreationOptions.PrimaryKeyCreation.GetPrimaryKeyProperties(entityType, tempTableProperties);
            await tempTableCreator.CreatePrimaryKeyAsync(_ctx, keyProperties, tempTableReference.Name, tempTableCreationOptions.TruncateTableIfExists, cancellationToken).ConfigureAwait(false);
         }

         var dbSet = entityType.Name == entityTypeName
                        ? _ctx.Set<TEntity>(entityTypeName)
                        : _ctx.Set<TEntity>();

         var query = dbSet.FromTempTable(new TempTableInfo(tempTableReference.Name));

         var pk = entityType.FindPrimaryKey();

         if (pk is not null && pk.Properties.Count != 0)
            query = query.AsNoTracking();

         return new TempTableQuery<T>(projection(query), tempTableReference);
      }
      catch (Exception)
      {
         await tempTableReference.DisposeAsync().ConfigureAwait(false);
         throw;
      }
   }

   /// <inheritdoc />
   public Task BulkInsertValuesIntoTempTableAsync<TColumn1>(
      IEnumerable<TColumn1> values,
      ITempTableReference tempTable,
      ITempTableBulkInsertOptions? options,
      CancellationToken cancellationToken)
   {
      ArgumentNullException.ThrowIfNull(values);
      ArgumentNullException.ThrowIfNull(tempTable);

      if (options is not SqlServerTempTableBulkInsertOptions sqlServerOptions)
         sqlServerOptions = new SqlServerTempTableBulkInsertOptions(options);

      return BulkInsertIntoTempTableAsync<TColumn1, TempTable<TColumn1>>(values,
                                                                         tempTable,
                                                                         sqlServerOptions.GetBulkInsertOptions(),
                                                                         SqlServerBulkOperationContextFactoryForValues.Instance,
                                                                         cancellationToken);
   }

   /// <inheritdoc />
   public Task BulkInsertValuesIntoTempTableAsync<TColumn1>(
      IEnumerable<TColumn1> values,
      ITempTableReference tempTable,
      IBulkInsertOptions? options,
      CancellationToken cancellationToken)
   {
      ArgumentNullException.ThrowIfNull(values);
      ArgumentNullException.ThrowIfNull(tempTable);

      return BulkInsertIntoTempTableAsync<TColumn1, TempTable<TColumn1>>(values,
                                                                         tempTable,
                                                                         options,
                                                                         SqlServerBulkOperationContextFactoryForValues.Instance,
                                                                         cancellationToken);
   }

   /// <inheritdoc />
   public Task BulkInsertIntoTempTableAsync<T>(
      IEnumerable<T> entities,
      ITempTableReference tempTable,
      ITempTableBulkInsertOptions? options,
      CancellationToken cancellationToken = default)
      where T : class
   {
      ArgumentNullException.ThrowIfNull(entities);
      ArgumentNullException.ThrowIfNull(tempTable);

      if (options is not SqlServerTempTableBulkInsertOptions sqlServerOptions)
         sqlServerOptions = new SqlServerTempTableBulkInsertOptions(options);

      return BulkInsertIntoTempTableAsync<T, T>(entities,
                                                tempTable,
                                                sqlServerOptions.GetBulkInsertOptions(),
                                                SqlServerBulkOperationContextFactoryForEntities.Instance,
                                                cancellationToken);
   }

   /// <inheritdoc />
   public Task BulkInsertIntoTempTableAsync<T>(
      IEnumerable<T> entities,
      ITempTableReference tempTable,
      IBulkInsertOptions? options,
      CancellationToken cancellationToken = default)
      where T : class
   {
      ArgumentNullException.ThrowIfNull(entities);
      ArgumentNullException.ThrowIfNull(tempTable);

      return BulkInsertIntoTempTableAsync<T, T>(entities,
                                                tempTable,
                                                options,
                                                SqlServerBulkOperationContextFactoryForEntities.Instance,
                                                cancellationToken);
   }

   private async Task BulkInsertIntoTempTableAsync<T, TEntity>(
      IEnumerable<T> entitiesOrValues,
      ITempTableReference tempTable,
      IBulkInsertOptions? options,
      ISqlServerBulkOperationContextFactory bulkOperationContextFactory,
      CancellationToken cancellationToken)
      where TEntity : class
   {
      var type = typeof(TEntity);
      var entityTypeName = EntityNameProvider.GetTempTableName(type);
      var entityType = _ctx.Model.GetEntityType(entityTypeName, type);

      if (options is not SqlServerBulkInsertOptions sqlServerOptions)
         sqlServerOptions = new SqlServerBulkInsertOptions(options);

      await BulkInsertAsync(entityType, entitiesOrValues, null, tempTable.Name, sqlServerOptions, bulkOperationContextFactory, cancellationToken).ConfigureAwait(false);
   }

   /// <inheritdoc />
   public async Task TruncateTableAsync<T>(CancellationToken cancellationToken = default)
      where T : class
   {
      await TruncateTableAsync(typeof(T), cancellationToken);
   }

   /// <inheritdoc />
   public async Task TruncateTableAsync(Type type, CancellationToken cancellationToken = default)
   {
      var entityType = _ctx.Model.GetEntityType(type);
      var tableName = entityType.GetTableName() ?? throw new InvalidOperationException($"The entity '{entityType.Name}' has no table name.");

      var tableIdentifier = _sqlGenerationHelper.DelimitIdentifier(tableName, entityType.GetSchema());
      var truncateStatement = $"TRUNCATE TABLE {tableIdentifier};";

      await _ctx.Database.ExecuteSqlRawAsync(truncateStatement, cancellationToken);
   }

   /// <inheritdoc />
   public async Task<int> BulkUpdateAsync<T>(
      IEnumerable<T> entities,
      IBulkUpdateOptions options,
      CancellationToken cancellationToken = default)
      where T : class
   {
      ArgumentNullException.ThrowIfNull(entities);
      ArgumentNullException.ThrowIfNull(options);

      if (options is not SqlServerBulkUpdateOptions sqlServerOptions)
         sqlServerOptions = new SqlServerBulkUpdateOptions(options);

      return await BulkUpdateAsync(entities, sqlServerOptions, cancellationToken);
   }

   private async Task<int> BulkUpdateAsync<T>(IEnumerable<T> entities, SqlServerBulkUpdateOptions options, CancellationToken cancellationToken)
      where T : class
   {
      var entityType = _ctx.Model.GetEntityType(typeof(T));
      var propertiesForUpdate = options.PropertiesToUpdate.DeterminePropertiesForUpdate(entityType, true);

      if (propertiesForUpdate.Count == 0)
         throw new ArgumentException("The number of properties to update cannot be 0.");

      var tempTableOptions = options.GetTempTableBulkInsertOptions();
      await using var tempTable = await BulkInsertIntoTempTableAsync(entities, tempTableOptions, cancellationToken);

      var mergeStatement = CreateMergeCommand(entityType, tempTable.Name, options, null, propertiesForUpdate, options.KeyProperties.DetermineKeyProperties(entityType));

      return await _ctx.Database.ExecuteSqlRawAsync(mergeStatement, cancellationToken);
   }

   /// <inheritdoc />
   public async Task<int> BulkInsertOrUpdateAsync<T>(
      IEnumerable<T> entities,
      IBulkInsertOrUpdateOptions options,
      CancellationToken cancellationToken = default)
      where T : class
   {
      ArgumentNullException.ThrowIfNull(entities);
      ArgumentNullException.ThrowIfNull(options);

      if (options is not SqlServerBulkInsertOrUpdateOptions sqlServerOptions)
         sqlServerOptions = new SqlServerBulkInsertOrUpdateOptions(options);

      return await BulkInsertOrUpdateAsync(entities, sqlServerOptions, cancellationToken);
   }

   private async Task<int> BulkInsertOrUpdateAsync<T>(IEnumerable<T> entities, SqlServerBulkInsertOrUpdateOptions options, CancellationToken cancellationToken)
      where T : class
   {
      var entityType = _ctx.Model.GetEntityType(typeof(T));
      var propertiesForInsert = options.PropertiesToInsert.DeterminePropertiesForInsert(entityType, true);
      var propertiesForUpdate = options.PropertiesToUpdate.DeterminePropertiesForInsert(entityType, true);

      if (propertiesForInsert.Count == 0)
         throw new ArgumentException("The number of properties to insert cannot be 0.");

      var tempTableOptions = options.GetTempTableBulkInsertOptions();
      await using var tempTable = await BulkInsertIntoTempTableAsync(entities, tempTableOptions, cancellationToken);

      var mergeStatement = CreateMergeCommand(entityType, tempTable.Name, options, propertiesForInsert, propertiesForUpdate, options.KeyProperties.DetermineKeyProperties(entityType));

      return await _ctx.Database.ExecuteSqlRawAsync(mergeStatement, cancellationToken);
   }

   private string CreateMergeCommand<T>(
      IEntityType entityType,
      string sourceTempTableName,
      T options,
      IReadOnlyList<PropertyWithNavigations>? propertiesToInsert,
      IReadOnlyList<PropertyWithNavigations> propertiesToUpdate,
      IReadOnlyList<IProperty> keyProperties)
      where T : ISqlServerMergeOperationOptions
   {
      var sb = _stringBuilderPool.Get();

      try
      {
         var tableName = entityType.GetTableName() ?? throw new Exception($"The entity '{entityType.Name}' has no table name.");
         var storeObject = StoreObjectIdentifier.Create(entityType, StoreObjectType.Table)
                           ?? throw new Exception($"Could not create StoreObjectIdentifier for table '{entityType.Name}'.");

         sb.Append("MERGE INTO ")
           .Append(_sqlGenerationHelper.DelimitIdentifier(tableName, entityType.GetSchema()));

         if (options.MergeTableHints.Count != 0)
         {
            sb.Append(" WITH (");

            for (var i = 0; i < options.MergeTableHints.Count; i++)
            {
               if (i != 0)
                  sb.Append(", ");

               sb.Append(options.MergeTableHints[i]);
            }

            sb.Append(")");
         }

         sb.AppendLine(" AS d")
           .Append("USING ")
           .Append(_sqlGenerationHelper.DelimitIdentifier(sourceTempTableName))
           .Append(" AS s ON ");

         var isFirstIteration = true;

         foreach (var property in keyProperties)
         {
            if (!isFirstIteration)
               sb.AppendLine(" AND ");

            var columnName = property.GetColumnName(storeObject)
                             ?? throw new Exception($"Could not create StoreObjectIdentifier for table '{property.DeclaringType.Name}'.");
            var escapedColumnName = _sqlGenerationHelper.DelimitIdentifier(columnName);

            sb.Append("(d.").Append(escapedColumnName).Append(" = s.").Append(escapedColumnName);

            if (property.IsNullable)
               sb.Append(" OR d.").Append(escapedColumnName).Append(" IS NULL AND s.").Append(escapedColumnName).Append(" IS NULL");

            sb.Append(")");
            isFirstIteration = false;
         }

         isFirstIteration = true;

         foreach (var property in propertiesToUpdate.Select(p => p.Property).Except(keyProperties))
         {
            if (!isFirstIteration)
            {
               sb.Append(", ");
            }
            else
            {
               sb.AppendLine()
                 .AppendLine("WHEN MATCHED THEN")
                 .Append("\tUPDATE SET ");
            }

            var columnName = property.GetColumnName(storeObject)
                             ?? throw new Exception($"Could not create StoreObjectIdentifier for table '{property.DeclaringType.Name}'.");
            var escapedColumnName = _sqlGenerationHelper.DelimitIdentifier(columnName);

            sb.Append("d.").Append(escapedColumnName).Append(" = s.").Append(escapedColumnName);
            isFirstIteration = false;
         }

         if (propertiesToInsert is not null)
         {
            sb.AppendLine()
              .AppendLine("WHEN NOT MATCHED THEN")
              .Append("\tINSERT (");

            isFirstIteration = true;

            foreach (var property in propertiesToInsert)
            {
               if (!isFirstIteration)
                  sb.Append(", ");

               var columnName = property.GetColumnName(storeObject);
               var escapedColumnName = _sqlGenerationHelper.DelimitIdentifier(columnName);

               sb.Append(escapedColumnName);
               isFirstIteration = false;
            }

            sb.AppendLine(")")
              .Append("\tVALUES (");

            isFirstIteration = true;

            foreach (var property in propertiesToInsert)
            {
               if (!isFirstIteration)
                  sb.Append(", ");

               var columnName = property.GetColumnName(storeObject);
               var escapedColumnName = _sqlGenerationHelper.DelimitIdentifier(columnName);

               sb.Append("s.").Append(escapedColumnName);
               isFirstIteration = false;
            }

            sb.Append(")");
         }

         sb.Append(_sqlGenerationHelper.StatementTerminator);

         return sb.ToString();
      }
      finally
      {
         _stringBuilderPool.Return(sb);
      }
   }
}
>>>>>>> 10ebb55a
<|MERGE_RESOLUTION|>--- conflicted
+++ resolved
@@ -1,4 +1,3 @@
-<<<<<<< HEAD
 using System.Diagnostics;
 using System.Text;
 using Microsoft.Data.SqlClient;
@@ -60,6 +59,12 @@
    }
 
    /// <inheritdoc />
+   public IBulkInsertOptions CreateBulkInsertOptions(IEntityPropertiesProvider? propertiesToInsert = null)
+   {
+      return new SqlServerBulkInsertOptions { PropertiesToInsert = propertiesToInsert };
+   }
+
+   /// <inheritdoc />
    ITempTableBulkInsertOptions ITempTableBulkInsertExecutor.CreateOptions(IEntityPropertiesProvider? propertiesToInsert)
    {
       return new SqlServerTempTableBulkInsertOptions { PropertiesToInsert = propertiesToInsert };
@@ -357,6 +362,100 @@
    }
 
    /// <inheritdoc />
+   public Task BulkInsertValuesIntoTempTableAsync<TColumn1>(
+      IEnumerable<TColumn1> values,
+      ITempTableReference tempTable,
+      ITempTableBulkInsertOptions? options,
+      CancellationToken cancellationToken)
+   {
+      ArgumentNullException.ThrowIfNull(values);
+      ArgumentNullException.ThrowIfNull(tempTable);
+
+      if (options is not SqlServerTempTableBulkInsertOptions sqlServerOptions)
+         sqlServerOptions = new SqlServerTempTableBulkInsertOptions(options);
+
+      return BulkInsertIntoTempTableAsync<TColumn1, TempTable<TColumn1>>(values,
+                                                                         tempTable,
+                                                                         sqlServerOptions.GetBulkInsertOptions(),
+                                                                         SqlServerBulkOperationContextFactoryForValues.Instance,
+                                                                         cancellationToken);
+   }
+
+   /// <inheritdoc />
+   public Task BulkInsertValuesIntoTempTableAsync<TColumn1>(
+      IEnumerable<TColumn1> values,
+      ITempTableReference tempTable,
+      IBulkInsertOptions? options,
+      CancellationToken cancellationToken)
+   {
+      ArgumentNullException.ThrowIfNull(values);
+      ArgumentNullException.ThrowIfNull(tempTable);
+
+      return BulkInsertIntoTempTableAsync<TColumn1, TempTable<TColumn1>>(values,
+                                                                         tempTable,
+                                                                         options,
+                                                                         SqlServerBulkOperationContextFactoryForValues.Instance,
+                                                                         cancellationToken);
+   }
+
+   /// <inheritdoc />
+   public Task BulkInsertIntoTempTableAsync<T>(
+      IEnumerable<T> entities,
+      ITempTableReference tempTable,
+      ITempTableBulkInsertOptions? options,
+      CancellationToken cancellationToken = default)
+      where T : class
+   {
+      ArgumentNullException.ThrowIfNull(entities);
+      ArgumentNullException.ThrowIfNull(tempTable);
+
+      if (options is not SqlServerTempTableBulkInsertOptions sqlServerOptions)
+         sqlServerOptions = new SqlServerTempTableBulkInsertOptions(options);
+
+      return BulkInsertIntoTempTableAsync<T, T>(entities,
+                                                tempTable,
+                                                sqlServerOptions.GetBulkInsertOptions(),
+                                                SqlServerBulkOperationContextFactoryForEntities.Instance,
+                                                cancellationToken);
+   }
+
+   /// <inheritdoc />
+   public Task BulkInsertIntoTempTableAsync<T>(
+      IEnumerable<T> entities,
+      ITempTableReference tempTable,
+      IBulkInsertOptions? options,
+      CancellationToken cancellationToken = default)
+      where T : class
+   {
+      ArgumentNullException.ThrowIfNull(entities);
+      ArgumentNullException.ThrowIfNull(tempTable);
+
+      return BulkInsertIntoTempTableAsync<T, T>(entities,
+                                                tempTable,
+                                                options,
+                                                SqlServerBulkOperationContextFactoryForEntities.Instance,
+                                                cancellationToken);
+   }
+
+   private async Task BulkInsertIntoTempTableAsync<T, TEntity>(
+      IEnumerable<T> entitiesOrValues,
+      ITempTableReference tempTable,
+      IBulkInsertOptions? options,
+      ISqlServerBulkOperationContextFactory bulkOperationContextFactory,
+      CancellationToken cancellationToken)
+      where TEntity : class
+   {
+      var type = typeof(TEntity);
+      var entityTypeName = EntityNameProvider.GetTempTableName(type);
+      var entityType = _ctx.Model.GetEntityType(entityTypeName, type);
+
+      if (options is not SqlServerBulkInsertOptions sqlServerOptions)
+         sqlServerOptions = new SqlServerBulkInsertOptions(options);
+
+      await BulkInsertAsync(entityType, entitiesOrValues, null, tempTable.Name, sqlServerOptions, bulkOperationContextFactory, cancellationToken).ConfigureAwait(false);
+   }
+
+   /// <inheritdoc />
    public async Task TruncateTableAsync<T>(CancellationToken cancellationToken = default)
       where T : class
    {
@@ -574,682 +673,4 @@
          _stringBuilderPool.Return(sb);
       }
    }
-}
-=======
-using System.Diagnostics;
-using System.Text;
-using Microsoft.Data.SqlClient;
-using Microsoft.EntityFrameworkCore.Diagnostics;
-using Microsoft.EntityFrameworkCore.Infrastructure;
-using Microsoft.EntityFrameworkCore.Metadata;
-using Microsoft.EntityFrameworkCore.Storage;
-using Microsoft.Extensions.Logging;
-using Microsoft.Extensions.ObjectPool;
-using Thinktecture.EntityFrameworkCore.Data;
-using Thinktecture.EntityFrameworkCore.TempTables;
-using Thinktecture.Internal;
-
-namespace Thinktecture.EntityFrameworkCore.BulkOperations;
-
-/// <summary>
-/// Executes bulk operations.
-/// </summary>
-public sealed class SqlServerBulkOperationExecutor
-   : IBulkInsertExecutor, ITempTableBulkInsertExecutor, IBulkUpdateExecutor,
-     IBulkInsertOrUpdateExecutor, ITruncateTableExecutor
-{
-   private readonly DbContext _ctx;
-   private readonly IDiagnosticsLogger<SqlServerDbLoggerCategory.BulkOperation> _logger;
-   private readonly ISqlGenerationHelper _sqlGenerationHelper;
-   private readonly ObjectPool<StringBuilder> _stringBuilderPool;
-
-   private static class EventIds
-   {
-      public static readonly EventId Inserting = 0;
-      public static readonly EventId Inserted = 1;
-   }
-
-   /// <summary>
-   /// Initializes new instance of <see cref="SqlServerBulkOperationExecutor"/>.
-   /// </summary>
-   /// <param name="ctx">Current database context.</param>
-   /// <param name="logger">Logger.</param>
-   /// <param name="sqlGenerationHelper">SQL generation helper.</param>
-   /// <param name="stringBuilderPool">String builder pool.</param>
-   public SqlServerBulkOperationExecutor(
-      ICurrentDbContext ctx,
-      IDiagnosticsLogger<SqlServerDbLoggerCategory.BulkOperation> logger,
-      ISqlGenerationHelper sqlGenerationHelper,
-      ObjectPool<StringBuilder> stringBuilderPool)
-   {
-      ArgumentNullException.ThrowIfNull(ctx);
-
-      _ctx = ctx.Context;
-      _logger = logger ?? throw new ArgumentNullException(nameof(logger));
-      _sqlGenerationHelper = sqlGenerationHelper ?? throw new ArgumentNullException(nameof(sqlGenerationHelper));
-      _stringBuilderPool = stringBuilderPool ?? throw new ArgumentNullException(nameof(stringBuilderPool));
-   }
-
-   /// <inheritdoc />
-   IBulkInsertOptions IBulkInsertExecutor.CreateOptions(IEntityPropertiesProvider? propertiesToInsert)
-   {
-      return new SqlServerBulkInsertOptions { PropertiesToInsert = propertiesToInsert };
-   }
-
-   /// <inheritdoc />
-   public IBulkInsertOptions CreateBulkInsertOptions(IEntityPropertiesProvider? propertiesToInsert = null)
-   {
-      return new SqlServerBulkInsertOptions { PropertiesToInsert = propertiesToInsert };
-   }
-
-   /// <inheritdoc />
-   ITempTableBulkInsertOptions ITempTableBulkInsertExecutor.CreateOptions(IEntityPropertiesProvider? propertiesToInsert)
-   {
-      return new SqlServerTempTableBulkInsertOptions { PropertiesToInsert = propertiesToInsert };
-   }
-
-   /// <inheritdoc />
-   IBulkUpdateOptions IBulkUpdateExecutor.CreateOptions(IEntityPropertiesProvider? propertiesToUpdate, IEntityPropertiesProvider? keyProperties)
-   {
-      return new SqlServerBulkUpdateOptions
-             {
-                PropertiesToUpdate = propertiesToUpdate,
-                KeyProperties = keyProperties
-             };
-   }
-
-   /// <inheritdoc />
-   IBulkInsertOrUpdateOptions IBulkInsertOrUpdateExecutor.CreateOptions(
-      IEntityPropertiesProvider? propertiesToInsert,
-      IEntityPropertiesProvider? propertiesToUpdate,
-      IEntityPropertiesProvider? keyProperties)
-   {
-      return new SqlServerBulkInsertOrUpdateOptions
-             {
-                PropertiesToInsert = propertiesToInsert,
-                PropertiesToUpdate = propertiesToUpdate,
-                KeyProperties = keyProperties
-             };
-   }
-
-   /// <inheritdoc />
-   public Task BulkInsertAsync<T>(
-      IEnumerable<T> entities,
-      IBulkInsertOptions options,
-      CancellationToken cancellationToken = default)
-      where T : class
-   {
-      var entityType = _ctx.Model.GetEntityType(typeof(T));
-      var tableName = entityType.GetTableName() ?? throw new InvalidOperationException($"The entity '{entityType.Name}' has no table name.");
-
-      return BulkInsertAsync(entityType, entities, entityType.GetSchema(), tableName, options, SqlServerBulkOperationContextFactoryForEntities.Instance, cancellationToken);
-   }
-
-   private async Task BulkInsertAsync<T>(
-      IEntityType entityType,
-      IEnumerable<T> entitiesOrValues,
-      string? schema,
-      string tableName,
-      IBulkInsertOptions options,
-      ISqlServerBulkOperationContextFactory bulkOperationContextFactory,
-      CancellationToken cancellationToken = default)
-   {
-      ArgumentNullException.ThrowIfNull(entitiesOrValues);
-      ArgumentNullException.ThrowIfNull(tableName);
-      ArgumentNullException.ThrowIfNull(options);
-
-      if (options is not SqlServerBulkInsertOptions sqlServerOptions)
-         sqlServerOptions = new SqlServerBulkInsertOptions(options);
-
-      var properties = sqlServerOptions.PropertiesToInsert.DeterminePropertiesForInsert(entityType, null);
-      properties.EnsureNoSeparateOwnedTypesInsideCollectionOwnedType();
-
-      var ctx = bulkOperationContextFactory.CreateForBulkInsert(_ctx, sqlServerOptions, properties);
-
-      await BulkInsertAsync(entitiesOrValues, schema, tableName, ctx, cancellationToken);
-   }
-
-   private async Task BulkInsertAsync<T>(
-      IEnumerable<T> entitiesOrValues,
-      string? schema,
-      string tableName,
-      ISqlServerBulkOperationContext ctx,
-      CancellationToken cancellationToken)
-   {
-      using var reader = ctx.CreateReader(entitiesOrValues);
-      using var bulkCopy = CreateSqlBulkCopy(ctx.Connection, ctx.Transaction, schema, tableName, ctx.Options);
-
-      var columns = SetColumnMappings(bulkCopy, reader);
-
-      await _ctx.Database.OpenConnectionAsync(cancellationToken).ConfigureAwait(false);
-
-      try
-      {
-         LogInserting(ctx.Options.SqlBulkCopyOptions, bulkCopy, columns);
-         var stopwatch = Stopwatch.StartNew();
-
-         await bulkCopy.WriteToServerAsync(reader, cancellationToken).ConfigureAwait(false);
-
-         LogInserted(ctx.Options.SqlBulkCopyOptions, stopwatch.Elapsed, bulkCopy, columns);
-
-         if (ctx.HasExternalProperties)
-         {
-            var readEntities = reader.GetReadEntities();
-
-            if (readEntities.Count != 0)
-               await BulkInsertSeparatedOwnedEntitiesAsync((IReadOnlyList<object>)readEntities, ctx, cancellationToken);
-         }
-      }
-      finally
-      {
-         await _ctx.Database.CloseConnectionAsync().ConfigureAwait(false);
-      }
-   }
-
-   private async Task BulkInsertSeparatedOwnedEntitiesAsync(
-      IReadOnlyList<object> parentEntities,
-      ISqlServerBulkOperationContext parentBulkOperationContext,
-      CancellationToken cancellationToken)
-   {
-      if (parentEntities.Count == 0)
-         return;
-
-      foreach (var childContext in parentBulkOperationContext.GetChildren(parentEntities))
-      {
-         var childTableName = childContext.EntityType.GetTableName() ?? throw new InvalidOperationException($"The entity '{childContext.EntityType.Name}' has no table name.");
-
-         await BulkInsertAsync(childContext.Entities,
-                               childContext.EntityType.GetSchema(),
-                               childTableName,
-                               childContext,
-                               cancellationToken).ConfigureAwait(false);
-      }
-   }
-
-   private string SetColumnMappings(SqlBulkCopy bulkCopy, IEntityDataReader reader)
-   {
-      var columnsSb = _stringBuilderPool.Get();
-
-      try
-      {
-         StoreObjectIdentifier? storeObject = null;
-
-         for (var i = 0; i < reader.Properties.Count; i++)
-         {
-            var property = reader.Properties[i];
-
-            storeObject ??= property.GetStoreObject();
-            var columnName = property.GetColumnName(storeObject.Value);
-
-            bulkCopy.ColumnMappings.Add(new SqlBulkCopyColumnMapping(i, columnName));
-
-            if (columnsSb.Length > 0)
-               columnsSb.Append(", ");
-
-            columnsSb.Append(columnName).Append(' ').Append(property.Property.GetColumnType(storeObject.Value));
-         }
-
-         return columnsSb.ToString();
-      }
-      finally
-      {
-         _stringBuilderPool.Return(columnsSb);
-      }
-   }
-
-   private SqlBulkCopy CreateSqlBulkCopy(SqlConnection sqlCon, SqlTransaction? sqlTx, string? schema, string tableName, SqlServerBulkInsertOptions sqlServerOptions)
-   {
-      var bulkCopy = new SqlBulkCopy(sqlCon, sqlServerOptions.SqlBulkCopyOptions, sqlTx)
-                     {
-                        DestinationTableName = _sqlGenerationHelper.DelimitIdentifier(tableName, schema),
-                        EnableStreaming = sqlServerOptions.EnableStreaming
-                     };
-
-      if (sqlServerOptions.BulkCopyTimeout.HasValue)
-         bulkCopy.BulkCopyTimeout = (int)sqlServerOptions.BulkCopyTimeout.Value.TotalSeconds;
-
-      if (sqlServerOptions.BatchSize.HasValue)
-         bulkCopy.BatchSize = sqlServerOptions.BatchSize.Value;
-
-      return bulkCopy;
-   }
-
-   private void LogInserting(SqlBulkCopyOptions options, SqlBulkCopy bulkCopy, string columns)
-   {
-      _logger.Logger.LogDebug(EventIds.Inserting,
-                              """
-                              Executing DbCommand [SqlBulkCopyOptions={SqlBulkCopyOptions}, BulkCopyTimeout={BulkCopyTimeout}, BatchSize={BatchSize}, EnableStreaming={EnableStreaming}]
-                              INSERT BULK {Table} ({Columns})
-                              """,
-                              options,
-                              bulkCopy.BulkCopyTimeout,
-                              bulkCopy.BatchSize,
-                              bulkCopy.EnableStreaming,
-                              bulkCopy.DestinationTableName,
-                              columns);
-   }
-
-   private void LogInserted(SqlBulkCopyOptions options, TimeSpan duration, SqlBulkCopy bulkCopy, string columns)
-   {
-      _logger.Logger.LogInformation(EventIds.Inserted,
-                                    """
-                                    Executed DbCommand ({Duration}ms) [SqlBulkCopyOptions={SqlBulkCopyOptions}, BulkCopyTimeout={BulkCopyTimeout}, BatchSize={BatchSize}, EnableStreaming={EnableStreaming}]
-                                    INSERT BULK {Table} ({Columns})
-                                    """,
-                                    (long)duration.TotalMilliseconds,
-                                    options,
-                                    bulkCopy.BulkCopyTimeout,
-                                    bulkCopy.BatchSize,
-                                    bulkCopy.EnableStreaming,
-                                    bulkCopy.DestinationTableName,
-                                    columns);
-   }
-
-   /// <inheritdoc />
-   public Task<ITempTableQuery<TColumn1>> BulkInsertValuesIntoTempTableAsync<TColumn1>(
-      IEnumerable<TColumn1> values,
-      ITempTableBulkInsertOptions options,
-      CancellationToken cancellationToken)
-   {
-      ArgumentNullException.ThrowIfNull(values);
-      ArgumentNullException.ThrowIfNull(options);
-
-      if (options is not SqlServerTempTableBulkInsertOptions sqlServerOptions)
-         sqlServerOptions = new SqlServerTempTableBulkInsertOptions(options);
-
-      return BulkInsertIntoTempTableAsync<TColumn1, TempTable<TColumn1>>(values,
-                                                                         sqlServerOptions,
-                                                                         SqlServerBulkOperationContextFactoryForValues.Instance,
-                                                                         query => query.Select(t => t.Column1),
-                                                                         cancellationToken);
-   }
-
-   /// <inheritdoc />
-   public Task<ITempTableQuery<T>> BulkInsertIntoTempTableAsync<T>(
-      IEnumerable<T> entities,
-      ITempTableBulkInsertOptions options,
-      CancellationToken cancellationToken = default)
-      where T : class
-   {
-      ArgumentNullException.ThrowIfNull(entities);
-      ArgumentNullException.ThrowIfNull(options);
-
-      if (options is not SqlServerTempTableBulkInsertOptions sqlServerOptions)
-         sqlServerOptions = new SqlServerTempTableBulkInsertOptions(options);
-
-      return BulkInsertIntoTempTableAsync<T, T>(entities,
-                                                sqlServerOptions,
-                                                SqlServerBulkOperationContextFactoryForEntities.Instance,
-                                                static query => query,
-                                                cancellationToken);
-   }
-
-   private async Task<ITempTableQuery<T>> BulkInsertIntoTempTableAsync<T, TEntity>(
-      IEnumerable<T> entitiesOrValues,
-      SqlServerTempTableBulkInsertOptions options,
-      ISqlServerBulkOperationContextFactory bulkOperationContextFactory,
-      Func<IQueryable<TEntity>, IQueryable<T>> projection,
-      CancellationToken cancellationToken)
-      where TEntity : class
-   {
-      var type = typeof(TEntity);
-      var entityTypeName = EntityNameProvider.GetTempTableName(type);
-      var entityType = _ctx.Model.GetEntityType(entityTypeName, type);
-
-      var tempTableCreationOptions = options.GetTempTableCreationOptions();
-      var primaryKeyCreation = tempTableCreationOptions.PrimaryKeyCreation; // keep this one in a local variable because we may change it in the next line
-
-      if (options.MomentOfPrimaryKeyCreation == MomentOfSqlServerPrimaryKeyCreation.AfterBulkInsert)
-         tempTableCreationOptions.PrimaryKeyCreation = IPrimaryKeyPropertiesProvider.None;
-
-      var tempTableCreator = _ctx.GetService<ISqlServerTempTableCreator>();
-      var tempTableReference = await tempTableCreator.CreateTempTableAsync(entityType, tempTableCreationOptions, cancellationToken).ConfigureAwait(false);
-
-      try
-      {
-         var bulkInsertOptions = options.GetBulkInsertOptions();
-         await BulkInsertAsync(entityType, entitiesOrValues, null, tempTableReference.Name, bulkInsertOptions, bulkOperationContextFactory, cancellationToken).ConfigureAwait(false);
-
-         if (options.MomentOfPrimaryKeyCreation == MomentOfSqlServerPrimaryKeyCreation.AfterBulkInsert)
-         {
-            tempTableCreationOptions.PrimaryKeyCreation = primaryKeyCreation;
-
-            var tempTableProperties = tempTableCreationOptions.PropertiesToInclude.DeterminePropertiesForTempTable(entityType);
-            var keyProperties = tempTableCreationOptions.PrimaryKeyCreation.GetPrimaryKeyProperties(entityType, tempTableProperties);
-            await tempTableCreator.CreatePrimaryKeyAsync(_ctx, keyProperties, tempTableReference.Name, tempTableCreationOptions.TruncateTableIfExists, cancellationToken).ConfigureAwait(false);
-         }
-
-         var dbSet = entityType.Name == entityTypeName
-                        ? _ctx.Set<TEntity>(entityTypeName)
-                        : _ctx.Set<TEntity>();
-
-         var query = dbSet.FromTempTable(new TempTableInfo(tempTableReference.Name));
-
-         var pk = entityType.FindPrimaryKey();
-
-         if (pk is not null && pk.Properties.Count != 0)
-            query = query.AsNoTracking();
-
-         return new TempTableQuery<T>(projection(query), tempTableReference);
-      }
-      catch (Exception)
-      {
-         await tempTableReference.DisposeAsync().ConfigureAwait(false);
-         throw;
-      }
-   }
-
-   /// <inheritdoc />
-   public Task BulkInsertValuesIntoTempTableAsync<TColumn1>(
-      IEnumerable<TColumn1> values,
-      ITempTableReference tempTable,
-      ITempTableBulkInsertOptions? options,
-      CancellationToken cancellationToken)
-   {
-      ArgumentNullException.ThrowIfNull(values);
-      ArgumentNullException.ThrowIfNull(tempTable);
-
-      if (options is not SqlServerTempTableBulkInsertOptions sqlServerOptions)
-         sqlServerOptions = new SqlServerTempTableBulkInsertOptions(options);
-
-      return BulkInsertIntoTempTableAsync<TColumn1, TempTable<TColumn1>>(values,
-                                                                         tempTable,
-                                                                         sqlServerOptions.GetBulkInsertOptions(),
-                                                                         SqlServerBulkOperationContextFactoryForValues.Instance,
-                                                                         cancellationToken);
-   }
-
-   /// <inheritdoc />
-   public Task BulkInsertValuesIntoTempTableAsync<TColumn1>(
-      IEnumerable<TColumn1> values,
-      ITempTableReference tempTable,
-      IBulkInsertOptions? options,
-      CancellationToken cancellationToken)
-   {
-      ArgumentNullException.ThrowIfNull(values);
-      ArgumentNullException.ThrowIfNull(tempTable);
-
-      return BulkInsertIntoTempTableAsync<TColumn1, TempTable<TColumn1>>(values,
-                                                                         tempTable,
-                                                                         options,
-                                                                         SqlServerBulkOperationContextFactoryForValues.Instance,
-                                                                         cancellationToken);
-   }
-
-   /// <inheritdoc />
-   public Task BulkInsertIntoTempTableAsync<T>(
-      IEnumerable<T> entities,
-      ITempTableReference tempTable,
-      ITempTableBulkInsertOptions? options,
-      CancellationToken cancellationToken = default)
-      where T : class
-   {
-      ArgumentNullException.ThrowIfNull(entities);
-      ArgumentNullException.ThrowIfNull(tempTable);
-
-      if (options is not SqlServerTempTableBulkInsertOptions sqlServerOptions)
-         sqlServerOptions = new SqlServerTempTableBulkInsertOptions(options);
-
-      return BulkInsertIntoTempTableAsync<T, T>(entities,
-                                                tempTable,
-                                                sqlServerOptions.GetBulkInsertOptions(),
-                                                SqlServerBulkOperationContextFactoryForEntities.Instance,
-                                                cancellationToken);
-   }
-
-   /// <inheritdoc />
-   public Task BulkInsertIntoTempTableAsync<T>(
-      IEnumerable<T> entities,
-      ITempTableReference tempTable,
-      IBulkInsertOptions? options,
-      CancellationToken cancellationToken = default)
-      where T : class
-   {
-      ArgumentNullException.ThrowIfNull(entities);
-      ArgumentNullException.ThrowIfNull(tempTable);
-
-      return BulkInsertIntoTempTableAsync<T, T>(entities,
-                                                tempTable,
-                                                options,
-                                                SqlServerBulkOperationContextFactoryForEntities.Instance,
-                                                cancellationToken);
-   }
-
-   private async Task BulkInsertIntoTempTableAsync<T, TEntity>(
-      IEnumerable<T> entitiesOrValues,
-      ITempTableReference tempTable,
-      IBulkInsertOptions? options,
-      ISqlServerBulkOperationContextFactory bulkOperationContextFactory,
-      CancellationToken cancellationToken)
-      where TEntity : class
-   {
-      var type = typeof(TEntity);
-      var entityTypeName = EntityNameProvider.GetTempTableName(type);
-      var entityType = _ctx.Model.GetEntityType(entityTypeName, type);
-
-      if (options is not SqlServerBulkInsertOptions sqlServerOptions)
-         sqlServerOptions = new SqlServerBulkInsertOptions(options);
-
-      await BulkInsertAsync(entityType, entitiesOrValues, null, tempTable.Name, sqlServerOptions, bulkOperationContextFactory, cancellationToken).ConfigureAwait(false);
-   }
-
-   /// <inheritdoc />
-   public async Task TruncateTableAsync<T>(CancellationToken cancellationToken = default)
-      where T : class
-   {
-      await TruncateTableAsync(typeof(T), cancellationToken);
-   }
-
-   /// <inheritdoc />
-   public async Task TruncateTableAsync(Type type, CancellationToken cancellationToken = default)
-   {
-      var entityType = _ctx.Model.GetEntityType(type);
-      var tableName = entityType.GetTableName() ?? throw new InvalidOperationException($"The entity '{entityType.Name}' has no table name.");
-
-      var tableIdentifier = _sqlGenerationHelper.DelimitIdentifier(tableName, entityType.GetSchema());
-      var truncateStatement = $"TRUNCATE TABLE {tableIdentifier};";
-
-      await _ctx.Database.ExecuteSqlRawAsync(truncateStatement, cancellationToken);
-   }
-
-   /// <inheritdoc />
-   public async Task<int> BulkUpdateAsync<T>(
-      IEnumerable<T> entities,
-      IBulkUpdateOptions options,
-      CancellationToken cancellationToken = default)
-      where T : class
-   {
-      ArgumentNullException.ThrowIfNull(entities);
-      ArgumentNullException.ThrowIfNull(options);
-
-      if (options is not SqlServerBulkUpdateOptions sqlServerOptions)
-         sqlServerOptions = new SqlServerBulkUpdateOptions(options);
-
-      return await BulkUpdateAsync(entities, sqlServerOptions, cancellationToken);
-   }
-
-   private async Task<int> BulkUpdateAsync<T>(IEnumerable<T> entities, SqlServerBulkUpdateOptions options, CancellationToken cancellationToken)
-      where T : class
-   {
-      var entityType = _ctx.Model.GetEntityType(typeof(T));
-      var propertiesForUpdate = options.PropertiesToUpdate.DeterminePropertiesForUpdate(entityType, true);
-
-      if (propertiesForUpdate.Count == 0)
-         throw new ArgumentException("The number of properties to update cannot be 0.");
-
-      var tempTableOptions = options.GetTempTableBulkInsertOptions();
-      await using var tempTable = await BulkInsertIntoTempTableAsync(entities, tempTableOptions, cancellationToken);
-
-      var mergeStatement = CreateMergeCommand(entityType, tempTable.Name, options, null, propertiesForUpdate, options.KeyProperties.DetermineKeyProperties(entityType));
-
-      return await _ctx.Database.ExecuteSqlRawAsync(mergeStatement, cancellationToken);
-   }
-
-   /// <inheritdoc />
-   public async Task<int> BulkInsertOrUpdateAsync<T>(
-      IEnumerable<T> entities,
-      IBulkInsertOrUpdateOptions options,
-      CancellationToken cancellationToken = default)
-      where T : class
-   {
-      ArgumentNullException.ThrowIfNull(entities);
-      ArgumentNullException.ThrowIfNull(options);
-
-      if (options is not SqlServerBulkInsertOrUpdateOptions sqlServerOptions)
-         sqlServerOptions = new SqlServerBulkInsertOrUpdateOptions(options);
-
-      return await BulkInsertOrUpdateAsync(entities, sqlServerOptions, cancellationToken);
-   }
-
-   private async Task<int> BulkInsertOrUpdateAsync<T>(IEnumerable<T> entities, SqlServerBulkInsertOrUpdateOptions options, CancellationToken cancellationToken)
-      where T : class
-   {
-      var entityType = _ctx.Model.GetEntityType(typeof(T));
-      var propertiesForInsert = options.PropertiesToInsert.DeterminePropertiesForInsert(entityType, true);
-      var propertiesForUpdate = options.PropertiesToUpdate.DeterminePropertiesForInsert(entityType, true);
-
-      if (propertiesForInsert.Count == 0)
-         throw new ArgumentException("The number of properties to insert cannot be 0.");
-
-      var tempTableOptions = options.GetTempTableBulkInsertOptions();
-      await using var tempTable = await BulkInsertIntoTempTableAsync(entities, tempTableOptions, cancellationToken);
-
-      var mergeStatement = CreateMergeCommand(entityType, tempTable.Name, options, propertiesForInsert, propertiesForUpdate, options.KeyProperties.DetermineKeyProperties(entityType));
-
-      return await _ctx.Database.ExecuteSqlRawAsync(mergeStatement, cancellationToken);
-   }
-
-   private string CreateMergeCommand<T>(
-      IEntityType entityType,
-      string sourceTempTableName,
-      T options,
-      IReadOnlyList<PropertyWithNavigations>? propertiesToInsert,
-      IReadOnlyList<PropertyWithNavigations> propertiesToUpdate,
-      IReadOnlyList<IProperty> keyProperties)
-      where T : ISqlServerMergeOperationOptions
-   {
-      var sb = _stringBuilderPool.Get();
-
-      try
-      {
-         var tableName = entityType.GetTableName() ?? throw new Exception($"The entity '{entityType.Name}' has no table name.");
-         var storeObject = StoreObjectIdentifier.Create(entityType, StoreObjectType.Table)
-                           ?? throw new Exception($"Could not create StoreObjectIdentifier for table '{entityType.Name}'.");
-
-         sb.Append("MERGE INTO ")
-           .Append(_sqlGenerationHelper.DelimitIdentifier(tableName, entityType.GetSchema()));
-
-         if (options.MergeTableHints.Count != 0)
-         {
-            sb.Append(" WITH (");
-
-            for (var i = 0; i < options.MergeTableHints.Count; i++)
-            {
-               if (i != 0)
-                  sb.Append(", ");
-
-               sb.Append(options.MergeTableHints[i]);
-            }
-
-            sb.Append(")");
-         }
-
-         sb.AppendLine(" AS d")
-           .Append("USING ")
-           .Append(_sqlGenerationHelper.DelimitIdentifier(sourceTempTableName))
-           .Append(" AS s ON ");
-
-         var isFirstIteration = true;
-
-         foreach (var property in keyProperties)
-         {
-            if (!isFirstIteration)
-               sb.AppendLine(" AND ");
-
-            var columnName = property.GetColumnName(storeObject)
-                             ?? throw new Exception($"Could not create StoreObjectIdentifier for table '{property.DeclaringType.Name}'.");
-            var escapedColumnName = _sqlGenerationHelper.DelimitIdentifier(columnName);
-
-            sb.Append("(d.").Append(escapedColumnName).Append(" = s.").Append(escapedColumnName);
-
-            if (property.IsNullable)
-               sb.Append(" OR d.").Append(escapedColumnName).Append(" IS NULL AND s.").Append(escapedColumnName).Append(" IS NULL");
-
-            sb.Append(")");
-            isFirstIteration = false;
-         }
-
-         isFirstIteration = true;
-
-         foreach (var property in propertiesToUpdate.Select(p => p.Property).Except(keyProperties))
-         {
-            if (!isFirstIteration)
-            {
-               sb.Append(", ");
-            }
-            else
-            {
-               sb.AppendLine()
-                 .AppendLine("WHEN MATCHED THEN")
-                 .Append("\tUPDATE SET ");
-            }
-
-            var columnName = property.GetColumnName(storeObject)
-                             ?? throw new Exception($"Could not create StoreObjectIdentifier for table '{property.DeclaringType.Name}'.");
-            var escapedColumnName = _sqlGenerationHelper.DelimitIdentifier(columnName);
-
-            sb.Append("d.").Append(escapedColumnName).Append(" = s.").Append(escapedColumnName);
-            isFirstIteration = false;
-         }
-
-         if (propertiesToInsert is not null)
-         {
-            sb.AppendLine()
-              .AppendLine("WHEN NOT MATCHED THEN")
-              .Append("\tINSERT (");
-
-            isFirstIteration = true;
-
-            foreach (var property in propertiesToInsert)
-            {
-               if (!isFirstIteration)
-                  sb.Append(", ");
-
-               var columnName = property.GetColumnName(storeObject);
-               var escapedColumnName = _sqlGenerationHelper.DelimitIdentifier(columnName);
-
-               sb.Append(escapedColumnName);
-               isFirstIteration = false;
-            }
-
-            sb.AppendLine(")")
-              .Append("\tVALUES (");
-
-            isFirstIteration = true;
-
-            foreach (var property in propertiesToInsert)
-            {
-               if (!isFirstIteration)
-                  sb.Append(", ");
-
-               var columnName = property.GetColumnName(storeObject);
-               var escapedColumnName = _sqlGenerationHelper.DelimitIdentifier(columnName);
-
-               sb.Append("s.").Append(escapedColumnName);
-               isFirstIteration = false;
-            }
-
-            sb.Append(")");
-         }
-
-         sb.Append(_sqlGenerationHelper.StatementTerminator);
-
-         return sb.ToString();
-      }
-      finally
-      {
-         _stringBuilderPool.Return(sb);
-      }
-   }
-}
->>>>>>> 10ebb55a
+}