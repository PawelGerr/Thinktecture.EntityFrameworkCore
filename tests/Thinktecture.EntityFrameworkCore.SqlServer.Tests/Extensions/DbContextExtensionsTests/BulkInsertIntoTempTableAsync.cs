<<<<<<< HEAD
using Microsoft.Data.SqlClient;
using Thinktecture.EntityFrameworkCore.BulkOperations;
using Thinktecture.TestDatabaseContext;

namespace Thinktecture.Extensions.DbContextExtensionsTests;

// ReSharper disable InconsistentNaming
public class BulkInsertIntoTempTableAsync : IntegrationTestsBase
{
   public BulkInsertIntoTempTableAsync(ITestOutputHelper testOutputHelper, SqlServerFixture sqlServerFixture)
      : base(testOutputHelper, sqlServerFixture)
   {
   }

   [Fact]
   public async Task Should_insert_keyless_type()
   {
      ConfigureModel = builder => builder.ConfigureTempTableEntity<CustomTempTable>(typeBuilder => typeBuilder.Property(t => t.Column2).HasMaxLength(100).IsRequired());

      var entities = new List<CustomTempTable> { new(1, "value") };
      await using var query = await ActDbContext.BulkInsertIntoTempTableAsync(entities);

      var tempTable = await query.Query.ToListAsync();
      tempTable.Should().BeEquivalentTo(new[] { new CustomTempTable(1, "value") });
   }

   [Fact]
   public async Task Should_insert_entityType_without_touching_real_table()
   {
      var entity = new TestEntity
                   {
                      Id = new Guid("577BFD36-21BC-4F9E-97B4-367B8F29B730"),
                      Name = "Name",
                      RequiredName = "RequiredName",
                      Count = 42,
                      ConvertibleClass = new ConvertibleClass(43)
                   };
      ArrangeDbContext.TestEntities.Add(entity);
      await ArrangeDbContext.SaveChangesAsync();

      var entities = new List<TestEntity> { entity };
      await using var query = await ActDbContext.BulkInsertIntoTempTableAsync(entities);

      var tempTable = await query.Query.ToListAsync();
      tempTable.Should().BeEquivalentTo(new[]
                                        {
                                           new TestEntity
                                           {
                                              Id = new Guid("577BFD36-21BC-4F9E-97B4-367B8F29B730"),
                                              Name = "Name",
                                              RequiredName = "RequiredName",
                                              Count = 42,
                                              ConvertibleClass = new ConvertibleClass(43)
                                           }
                                        });
   }

   [Fact]
   public async Task Should_insert_entityType_without_required_fields_if_excluded_and_with_UsePropertiesToInsertForTempTableCreation()
   {
      var entity = new TestEntity
                   {
                      Id = new Guid("577BFD36-21BC-4F9E-97B4-367B8F29B730")
                   };
      var entities = new List<TestEntity> { entity };
      await using var query = await ActDbContext.BulkInsertIntoTempTableAsync(entities, new SqlServerTempTableBulkInsertOptions
                                                                                        {
                                                                                           PropertiesToInsert = IEntityPropertiesProvider.Include<TestEntity>(e => e.Id),
                                                                                           Advanced = { UsePropertiesToInsertForTempTableCreation = true }
                                                                                        });

      var tempTable = await query.Query.Select(t => new { t.Id }).ToListAsync();
      tempTable.Should().BeEquivalentTo(new[]
                                        {
                                           new { Id = new Guid("577BFD36-21BC-4F9E-97B4-367B8F29B730") }
                                        });
   }

   [Fact]
   public async Task Should_return_disposable_query()
   {
      await using var tempTableQuery = await ActDbContext.BulkInsertIntoTempTableAsync(Array.Empty<TestEntity>());
      var query = tempTableQuery.Query;
      tempTableQuery.Dispose();

      await query.Awaiting(q => q.ToListAsync())
                 .Should().ThrowAsync<SqlException>().WithMessage("Invalid object name '#TestEntities_1'.");
   }

   [Fact]
   public async Task Should_return_detached_entities_for_entities_with_a_primary_key()
   {
      var testEntity = new TestEntity
                       {
                          Id = new Guid("3A1B2FFF-8E11-44E5-80E5-8C7FEEDACEB3"),
                          RequiredName = "Name1"
                       };

      await using var tempTable = await ActDbContext.BulkInsertIntoTempTableAsync(new[] { testEntity });

      var entities = await tempTable.Query.ToListAsync();

      ActDbContext.Entry(entities[0]).State.Should().Be(EntityState.Detached);
   }

   [Fact]
   public async Task Should_not_mess_up_temp_tables_with_alternating_requests_without_disposing_previous_one()
   {
      var testEntity1 = new TestEntity
                        {
                           Id = new Guid("3A1B2FFF-8E11-44E5-80E5-8C7FEEDACEB3"),
                           RequiredName = "Name1"
                        };
      var testEntity2 = new TestEntity
                        {
                           Id = new Guid("3A1B2FFF-8E11-44E5-80E5-8C7FEEDACEB3"),
                           RequiredName = "Name2"
                        };

      await using var tempTable1_1 = await ActDbContext.BulkInsertIntoTempTableAsync(new[] { testEntity1 });
      await using var tempTable2_1 = await ActDbContext.BulkInsertIntoTempTableAsync(new[] { testEntity2 });
      await using var tempTable1_2 = await ActDbContext.BulkInsertIntoTempTableAsync(new[] { testEntity1 });
      await using var tempTable2_2 = await ActDbContext.BulkInsertIntoTempTableAsync(new[] { testEntity2 });

      tempTable1_1.Query.ToList().Should().BeEquivalentTo(new[] { testEntity1 });
      tempTable1_2.Query.ToList().Should().BeEquivalentTo(new[] { testEntity1 });
      tempTable2_1.Query.ToList().Should().BeEquivalentTo(new[] { testEntity2 });
      tempTable2_2.Query.ToList().Should().BeEquivalentTo(new[] { testEntity2 });
   }

   [Fact]
   public async Task Should_not_mess_up_temp_tables_with_alternating_requests_with_disposing_previous_one()
   {
      var testEntity1 = new TestEntity
                        {
                           Id = new Guid("3A1B2FFF-8E11-44E5-80E5-8C7FEEDACEB3"),
                           RequiredName = "Name1"
                        };
      var testEntity2 = new TestEntity
                        {
                           Id = new Guid("3A1B2FFF-8E11-44E5-80E5-8C7FEEDACEB3"),
                           RequiredName = "Name2"
                        };

      await using (var tempTable1 = await ActDbContext.BulkInsertIntoTempTableAsync(new[] { testEntity1 }))
      await using (var tempTable2 = await ActDbContext.BulkInsertIntoTempTableAsync(new[] { testEntity2 }))
      {
         tempTable1.Query.ToList().Should().BeEquivalentTo(new[] { testEntity1 });
         tempTable2.Query.ToList().Should().BeEquivalentTo(new[] { testEntity2 });
      }

      await using (var tempTable1 = await ActDbContext.BulkInsertIntoTempTableAsync(new[] { testEntity1 }))
      await using (var tempTable2 = await ActDbContext.BulkInsertIntoTempTableAsync(new[] { testEntity2 }))
      {
         tempTable1.Query.ToList().Should().BeEquivalentTo(new[] { testEntity1 });
         tempTable2.Query.ToList().Should().BeEquivalentTo(new[] { testEntity2 });
      }
   }

   [Fact]
   public async Task Should_properly_join_real_table_with_temp_table()
   {
      var realEntity = new TestEntity
                       {
                          Id = new Guid("C0A98E8F-2715-4764-A02E-033FF5278B9B"),
                          RequiredName = "Name1"
                       };
      ArrangeDbContext.Add(realEntity);
      await ArrangeDbContext.SaveChangesAsync();

      var tempEntity = new TestEntity
                       {
                          Id = new Guid("C0A98E8F-2715-4764-A02E-033FF5278B9B"),
                          RequiredName = "Name"
                       };

      await using var tempTable = await ActDbContext.BulkInsertIntoTempTableAsync(new[] { tempEntity });

      var entities = await tempTable.Query
                                    .Join(ActDbContext.TestEntities, e => e.Id, e => e.Id, (temp, real) => new { temp, real })
                                    .ToListAsync();

      entities.Should().BeEquivalentTo(new[] { new { temp = tempEntity, real = realEntity } });

      entities = await tempTable.Query
                                .Join(ActDbContext.TestEntities, e => e.Id, e => e.Id, (temp, real) => new { temp, real })
                                .ToListAsync();

      entities.Should().BeEquivalentTo(new[] { new { temp = tempEntity, real = realEntity } });
   }

   [Fact]
   public async Task Should_throw_if_entity_contains_inlined_owned_type()
   {
      var testEntity = new TestEntity_Owns_Inline
                       {
                          Id = new Guid("3A1B2FFF-8E11-44E5-80E5-8C7FEEDACEB3"),
                          InlineEntity = null!
                       };
      var testEntities = new[] { testEntity };

      await ActDbContext.Awaiting(ctx => ctx.BulkInsertIntoTempTableAsync(testEntities))
                        .Should().ThrowAsync<NotSupportedException>().WithMessage("Temp tables don't support owned entities.");
   }

   [Fact]
   public async Task Should_throw_for_entities_with_separated_owned_type()
   {
      var testEntity = new TestEntity_Owns_SeparateOne
                       {
                          Id = new Guid("3A1B2FFF-8E11-44E5-80E5-8C7FEEDACEB3"),
                          SeparateEntity = new OwnedEntity
                                           {
                                              IntColumn = 42,
                                              StringColumn = "value"
                                           }
                       };

      await ActDbContext.Awaiting(sut => sut.BulkInsertIntoTempTableAsync(new[] { testEntity }))
                        .Should().ThrowAsync<NotSupportedException>().WithMessage("Temp tables don't support owned entities.");
   }

   [Fact]
   public async Task Should_throw_if_entities_contain_separated_owned_type()
   {
      var testEntity = new TestEntity_Owns_SeparateOne
                       {
                          Id = new Guid("3A1B2FFF-8E11-44E5-80E5-8C7FEEDACEB3"),
                          SeparateEntity = new OwnedEntity
                                           {
                                              IntColumn = 42,
                                              StringColumn = "value"
                                           }
                       };

      await ActDbContext.Awaiting(sut => sut.BulkInsertIntoTempTableAsync(new[] { testEntity }, e => e.Id))
                        .Should().ThrowAsync<NotSupportedException>().WithMessage("Temp tables don't support owned entities.");
   }

   [Fact]
   public async Task Should_insert_TestEntity_with_ComplexType()
   {
      var testEntity = new TestEntityWithComplexType(new Guid("54FF93FC-6BE9-4F19-A52E-E517CA9FEAA7"),
                                                     new BoundaryValueObject(2, 5));

      await using var tempTable = await ActDbContext.BulkInsertIntoTempTableAsync(new[] { testEntity });

      var loadedEntities = await tempTable.Query.ToListAsync();
      loadedEntities.Should().BeEquivalentTo(new[] { testEntity });
   }
}
=======
using Microsoft.Data.SqlClient;
using Thinktecture.EntityFrameworkCore.BulkOperations;
using Thinktecture.TestDatabaseContext;

namespace Thinktecture.Extensions.DbContextExtensionsTests;

// ReSharper disable InconsistentNaming
public class BulkInsertIntoTempTableAsync : IntegrationTestsBase
{
   public BulkInsertIntoTempTableAsync(ITestOutputHelper testOutputHelper, SqlServerFixture sqlServerFixture)
      : base(testOutputHelper, sqlServerFixture)
   {
   }

   [Fact]
   public async Task Should_insert_keyless_type()
   {
      ConfigureModel = builder => builder.ConfigureTempTableEntity<CustomTempTable>(typeBuilder => typeBuilder.Property(t => t.Column2).HasMaxLength(100).IsRequired());

      var entities = new List<CustomTempTable> { new(1, "value") };
      await using var query = await ActDbContext.BulkInsertIntoTempTableAsync(entities);

      var tempTable = await query.Query.ToListAsync();
      tempTable.Should().BeEquivalentTo(new[] { new CustomTempTable(1, "value") });
   }

   [Fact]
   public async Task Should_insert_keyless_type_into_non_empty_temp_table()
   {
      // Arrange
      ConfigureModel = builder => builder.ConfigureTempTableEntity<CustomTempTable>(typeBuilder => typeBuilder.Property(t => t.Column2).HasMaxLength(100).IsRequired());

      var entities = new List<CustomTempTable> { new(1, "value") };
      await using var query = await ActDbContext.BulkInsertIntoTempTableAsync(entities);

      // Act
      await ActDbContext.BulkInsertIntoTempTableAsync(new List<CustomTempTable> { new(2, "value2") }, query);

      // Assert
      var tempTable = await query.Query.ToListAsync();
      tempTable.Should().BeEquivalentTo([new CustomTempTable(1, "value"), new CustomTempTable(2, "value2")]);
   }

   [Fact]
   public async Task Should_insert_entityType_without_touching_real_table()
   {
      var entity = new TestEntity
                   {
                      Id = new Guid("577BFD36-21BC-4F9E-97B4-367B8F29B730"),
                      Name = "Name",
                      RequiredName = "RequiredName",
                      Count = 42,
                      ConvertibleClass = new ConvertibleClass(43)
                   };
      ArrangeDbContext.TestEntities.Add(entity);
      await ArrangeDbContext.SaveChangesAsync();

      var entities = new List<TestEntity> { entity };
      await using var query = await ActDbContext.BulkInsertIntoTempTableAsync(entities);

      var tempTable = await query.Query.ToListAsync();
      tempTable.Should().BeEquivalentTo(new[]
                                        {
                                           new TestEntity
                                           {
                                              Id = new Guid("577BFD36-21BC-4F9E-97B4-367B8F29B730"),
                                              Name = "Name",
                                              RequiredName = "RequiredName",
                                              Count = 42,
                                              ConvertibleClass = new ConvertibleClass(43)
                                           }
                                        });
   }

   [Fact]
   public async Task Should_insert_entityType_without_required_fields_if_excluded_and_with_UsePropertiesToInsertForTempTableCreation()
   {
      var entity = new TestEntity
                   {
                      Id = new Guid("577BFD36-21BC-4F9E-97B4-367B8F29B730")
                   };
      var entities = new List<TestEntity> { entity };
      await using var query = await ActDbContext.BulkInsertIntoTempTableAsync(entities, new SqlServerTempTableBulkInsertOptions
                                                                                        {
                                                                                           PropertiesToInsert = IEntityPropertiesProvider.Include<TestEntity>(e => e.Id),
                                                                                           Advanced = { UsePropertiesToInsertForTempTableCreation = true }
                                                                                        });

      var tempTable = await query.Query.Select(t => new { t.Id }).ToListAsync();
      tempTable.Should().BeEquivalentTo(new[]
                                        {
                                           new { Id = new Guid("577BFD36-21BC-4F9E-97B4-367B8F29B730") }
                                        });
   }

   [Fact]
   public async Task Should_return_disposable_query()
   {
      await using var tempTableQuery = await ActDbContext.BulkInsertIntoTempTableAsync(Array.Empty<TestEntity>());
      var query = tempTableQuery.Query;
      tempTableQuery.Dispose();

      await query.Awaiting(q => q.ToListAsync())
                 .Should().ThrowAsync<SqlException>().WithMessage("Invalid object name '#TestEntities_1'.");
   }

   [Fact]
   public async Task Should_return_detached_entities_for_entities_with_a_primary_key()
   {
      var testEntity = new TestEntity
                       {
                          Id = new Guid("3A1B2FFF-8E11-44E5-80E5-8C7FEEDACEB3"),
                          RequiredName = "Name1"
                       };

      await using var tempTable = await ActDbContext.BulkInsertIntoTempTableAsync(new[] { testEntity });

      var entities = await tempTable.Query.ToListAsync();

      ActDbContext.Entry(entities[0]).State.Should().Be(EntityState.Detached);
   }

   [Fact]
   public async Task Should_not_mess_up_temp_tables_with_alternating_requests_without_disposing_previous_one()
   {
      var testEntity1 = new TestEntity
                        {
                           Id = new Guid("3A1B2FFF-8E11-44E5-80E5-8C7FEEDACEB3"),
                           RequiredName = "Name1"
                        };
      var testEntity2 = new TestEntity
                        {
                           Id = new Guid("3A1B2FFF-8E11-44E5-80E5-8C7FEEDACEB3"),
                           RequiredName = "Name2"
                        };

      await using var tempTable1_1 = await ActDbContext.BulkInsertIntoTempTableAsync(new[] { testEntity1 });
      await using var tempTable2_1 = await ActDbContext.BulkInsertIntoTempTableAsync(new[] { testEntity2 });
      await using var tempTable1_2 = await ActDbContext.BulkInsertIntoTempTableAsync(new[] { testEntity1 });
      await using var tempTable2_2 = await ActDbContext.BulkInsertIntoTempTableAsync(new[] { testEntity2 });

      tempTable1_1.Query.ToList().Should().BeEquivalentTo(new[] { testEntity1 });
      tempTable1_2.Query.ToList().Should().BeEquivalentTo(new[] { testEntity1 });
      tempTable2_1.Query.ToList().Should().BeEquivalentTo(new[] { testEntity2 });
      tempTable2_2.Query.ToList().Should().BeEquivalentTo(new[] { testEntity2 });
   }

   [Fact]
   public async Task Should_not_mess_up_temp_tables_with_alternating_requests_with_disposing_previous_one()
   {
      var testEntity1 = new TestEntity
                        {
                           Id = new Guid("3A1B2FFF-8E11-44E5-80E5-8C7FEEDACEB3"),
                           RequiredName = "Name1"
                        };
      var testEntity2 = new TestEntity
                        {
                           Id = new Guid("3A1B2FFF-8E11-44E5-80E5-8C7FEEDACEB3"),
                           RequiredName = "Name2"
                        };

      await using (var tempTable1 = await ActDbContext.BulkInsertIntoTempTableAsync(new[] { testEntity1 }))
      await using (var tempTable2 = await ActDbContext.BulkInsertIntoTempTableAsync(new[] { testEntity2 }))
      {
         tempTable1.Query.ToList().Should().BeEquivalentTo(new[] { testEntity1 });
         tempTable2.Query.ToList().Should().BeEquivalentTo(new[] { testEntity2 });
      }

      await using (var tempTable1 = await ActDbContext.BulkInsertIntoTempTableAsync(new[] { testEntity1 }))
      await using (var tempTable2 = await ActDbContext.BulkInsertIntoTempTableAsync(new[] { testEntity2 }))
      {
         tempTable1.Query.ToList().Should().BeEquivalentTo(new[] { testEntity1 });
         tempTable2.Query.ToList().Should().BeEquivalentTo(new[] { testEntity2 });
      }
   }

   [Fact]
   public async Task Should_properly_join_real_table_with_temp_table()
   {
      var realEntity = new TestEntity
                       {
                          Id = new Guid("C0A98E8F-2715-4764-A02E-033FF5278B9B"),
                          RequiredName = "Name1"
                       };
      ArrangeDbContext.Add(realEntity);
      await ArrangeDbContext.SaveChangesAsync();

      var tempEntity = new TestEntity
                       {
                          Id = new Guid("C0A98E8F-2715-4764-A02E-033FF5278B9B"),
                          RequiredName = "Name"
                       };

      await using var tempTable = await ActDbContext.BulkInsertIntoTempTableAsync(new[] { tempEntity });

      var entities = await tempTable.Query
                                    .Join(ActDbContext.TestEntities, e => e.Id, e => e.Id, (temp, real) => new { temp, real })
                                    .ToListAsync();

      entities.Should().BeEquivalentTo(new[] { new { temp = tempEntity, real = realEntity } });

      entities = await tempTable.Query
                                .Join(ActDbContext.TestEntities, e => e.Id, e => e.Id, (temp, real) => new { temp, real })
                                .ToListAsync();

      entities.Should().BeEquivalentTo(new[] { new { temp = tempEntity, real = realEntity } });
   }

   [Fact]
   public async Task Should_throw_if_entity_contains_inlined_owned_type()
   {
      var testEntity = new TestEntity_Owns_Inline
                       {
                          Id = new Guid("3A1B2FFF-8E11-44E5-80E5-8C7FEEDACEB3"),
                          InlineEntity = null!
                       };
      var testEntities = new[] { testEntity };

      await ActDbContext.Awaiting(ctx => ctx.BulkInsertIntoTempTableAsync(testEntities))
                        .Should().ThrowAsync<NotSupportedException>().WithMessage("Temp tables don't support owned entities.");
   }

   [Fact]
   public async Task Should_throw_for_entities_with_separated_owned_type()
   {
      var testEntity = new TestEntity_Owns_SeparateOne
                       {
                          Id = new Guid("3A1B2FFF-8E11-44E5-80E5-8C7FEEDACEB3"),
                          SeparateEntity = new OwnedEntity
                                           {
                                              IntColumn = 42,
                                              StringColumn = "value"
                                           }
                       };

      await ActDbContext.Awaiting(sut => sut.BulkInsertIntoTempTableAsync(new[] { testEntity }))
                        .Should().ThrowAsync<NotSupportedException>().WithMessage("Temp tables don't support owned entities.");
   }

   [Fact]
   public async Task Should_throw_if_entities_contain_separated_owned_type()
   {
      var testEntity = new TestEntity_Owns_SeparateOne
                       {
                          Id = new Guid("3A1B2FFF-8E11-44E5-80E5-8C7FEEDACEB3"),
                          SeparateEntity = new OwnedEntity
                                           {
                                              IntColumn = 42,
                                              StringColumn = "value"
                                           }
                       };

      await ActDbContext.Awaiting(sut => sut.BulkInsertIntoTempTableAsync(new[] { testEntity }, e => e.Id))
                        .Should().ThrowAsync<NotSupportedException>().WithMessage("Temp tables don't support owned entities.");
   }

   [Fact]
   public async Task Should_insert_TestEntity_with_ComplexType()
   {
      var testEntity = new TestEntityWithComplexType(new Guid("54FF93FC-6BE9-4F19-A52E-E517CA9FEAA7"),
                                                     new BoundaryValueObject(2, 5));

      await using var tempTable = await ActDbContext.BulkInsertIntoTempTableAsync(new[] { testEntity });

      var loadedEntities = await tempTable.Query.ToListAsync();
      loadedEntities.Should().BeEquivalentTo(new[] { testEntity });
   }
}
>>>>>>> 10ebb55a
<|MERGE_RESOLUTION|>--- conflicted
+++ resolved
@@ -1,4 +1,3 @@
-<<<<<<< HEAD
 using Microsoft.Data.SqlClient;
 using Thinktecture.EntityFrameworkCore.BulkOperations;
 using Thinktecture.TestDatabaseContext;
@@ -23,6 +22,23 @@
 
       var tempTable = await query.Query.ToListAsync();
       tempTable.Should().BeEquivalentTo(new[] { new CustomTempTable(1, "value") });
+   }
+
+   [Fact]
+   public async Task Should_insert_keyless_type_into_non_empty_temp_table()
+   {
+      // Arrange
+      ConfigureModel = builder => builder.ConfigureTempTableEntity<CustomTempTable>(typeBuilder => typeBuilder.Property(t => t.Column2).HasMaxLength(100).IsRequired());
+
+      var entities = new List<CustomTempTable> { new(1, "value") };
+      await using var query = await ActDbContext.BulkInsertIntoTempTableAsync(entities);
+
+      // Act
+      await ActDbContext.BulkInsertIntoTempTableAsync(new List<CustomTempTable> { new(2, "value2") }, query);
+
+      // Assert
+      var tempTable = await query.Query.ToListAsync();
+      tempTable.Should().BeEquivalentTo([new CustomTempTable(1, "value"), new CustomTempTable(2, "value2")]);
    }
 
    [Fact]
@@ -249,274 +265,4 @@
       var loadedEntities = await tempTable.Query.ToListAsync();
       loadedEntities.Should().BeEquivalentTo(new[] { testEntity });
    }
-}
-=======
-using Microsoft.Data.SqlClient;
-using Thinktecture.EntityFrameworkCore.BulkOperations;
-using Thinktecture.TestDatabaseContext;
-
-namespace Thinktecture.Extensions.DbContextExtensionsTests;
-
-// ReSharper disable InconsistentNaming
-public class BulkInsertIntoTempTableAsync : IntegrationTestsBase
-{
-   public BulkInsertIntoTempTableAsync(ITestOutputHelper testOutputHelper, SqlServerFixture sqlServerFixture)
-      : base(testOutputHelper, sqlServerFixture)
-   {
-   }
-
-   [Fact]
-   public async Task Should_insert_keyless_type()
-   {
-      ConfigureModel = builder => builder.ConfigureTempTableEntity<CustomTempTable>(typeBuilder => typeBuilder.Property(t => t.Column2).HasMaxLength(100).IsRequired());
-
-      var entities = new List<CustomTempTable> { new(1, "value") };
-      await using var query = await ActDbContext.BulkInsertIntoTempTableAsync(entities);
-
-      var tempTable = await query.Query.ToListAsync();
-      tempTable.Should().BeEquivalentTo(new[] { new CustomTempTable(1, "value") });
-   }
-
-   [Fact]
-   public async Task Should_insert_keyless_type_into_non_empty_temp_table()
-   {
-      // Arrange
-      ConfigureModel = builder => builder.ConfigureTempTableEntity<CustomTempTable>(typeBuilder => typeBuilder.Property(t => t.Column2).HasMaxLength(100).IsRequired());
-
-      var entities = new List<CustomTempTable> { new(1, "value") };
-      await using var query = await ActDbContext.BulkInsertIntoTempTableAsync(entities);
-
-      // Act
-      await ActDbContext.BulkInsertIntoTempTableAsync(new List<CustomTempTable> { new(2, "value2") }, query);
-
-      // Assert
-      var tempTable = await query.Query.ToListAsync();
-      tempTable.Should().BeEquivalentTo([new CustomTempTable(1, "value"), new CustomTempTable(2, "value2")]);
-   }
-
-   [Fact]
-   public async Task Should_insert_entityType_without_touching_real_table()
-   {
-      var entity = new TestEntity
-                   {
-                      Id = new Guid("577BFD36-21BC-4F9E-97B4-367B8F29B730"),
-                      Name = "Name",
-                      RequiredName = "RequiredName",
-                      Count = 42,
-                      ConvertibleClass = new ConvertibleClass(43)
-                   };
-      ArrangeDbContext.TestEntities.Add(entity);
-      await ArrangeDbContext.SaveChangesAsync();
-
-      var entities = new List<TestEntity> { entity };
-      await using var query = await ActDbContext.BulkInsertIntoTempTableAsync(entities);
-
-      var tempTable = await query.Query.ToListAsync();
-      tempTable.Should().BeEquivalentTo(new[]
-                                        {
-                                           new TestEntity
-                                           {
-                                              Id = new Guid("577BFD36-21BC-4F9E-97B4-367B8F29B730"),
-                                              Name = "Name",
-                                              RequiredName = "RequiredName",
-                                              Count = 42,
-                                              ConvertibleClass = new ConvertibleClass(43)
-                                           }
-                                        });
-   }
-
-   [Fact]
-   public async Task Should_insert_entityType_without_required_fields_if_excluded_and_with_UsePropertiesToInsertForTempTableCreation()
-   {
-      var entity = new TestEntity
-                   {
-                      Id = new Guid("577BFD36-21BC-4F9E-97B4-367B8F29B730")
-                   };
-      var entities = new List<TestEntity> { entity };
-      await using var query = await ActDbContext.BulkInsertIntoTempTableAsync(entities, new SqlServerTempTableBulkInsertOptions
-                                                                                        {
-                                                                                           PropertiesToInsert = IEntityPropertiesProvider.Include<TestEntity>(e => e.Id),
-                                                                                           Advanced = { UsePropertiesToInsertForTempTableCreation = true }
-                                                                                        });
-
-      var tempTable = await query.Query.Select(t => new { t.Id }).ToListAsync();
-      tempTable.Should().BeEquivalentTo(new[]
-                                        {
-                                           new { Id = new Guid("577BFD36-21BC-4F9E-97B4-367B8F29B730") }
-                                        });
-   }
-
-   [Fact]
-   public async Task Should_return_disposable_query()
-   {
-      await using var tempTableQuery = await ActDbContext.BulkInsertIntoTempTableAsync(Array.Empty<TestEntity>());
-      var query = tempTableQuery.Query;
-      tempTableQuery.Dispose();
-
-      await query.Awaiting(q => q.ToListAsync())
-                 .Should().ThrowAsync<SqlException>().WithMessage("Invalid object name '#TestEntities_1'.");
-   }
-
-   [Fact]
-   public async Task Should_return_detached_entities_for_entities_with_a_primary_key()
-   {
-      var testEntity = new TestEntity
-                       {
-                          Id = new Guid("3A1B2FFF-8E11-44E5-80E5-8C7FEEDACEB3"),
-                          RequiredName = "Name1"
-                       };
-
-      await using var tempTable = await ActDbContext.BulkInsertIntoTempTableAsync(new[] { testEntity });
-
-      var entities = await tempTable.Query.ToListAsync();
-
-      ActDbContext.Entry(entities[0]).State.Should().Be(EntityState.Detached);
-   }
-
-   [Fact]
-   public async Task Should_not_mess_up_temp_tables_with_alternating_requests_without_disposing_previous_one()
-   {
-      var testEntity1 = new TestEntity
-                        {
-                           Id = new Guid("3A1B2FFF-8E11-44E5-80E5-8C7FEEDACEB3"),
-                           RequiredName = "Name1"
-                        };
-      var testEntity2 = new TestEntity
-                        {
-                           Id = new Guid("3A1B2FFF-8E11-44E5-80E5-8C7FEEDACEB3"),
-                           RequiredName = "Name2"
-                        };
-
-      await using var tempTable1_1 = await ActDbContext.BulkInsertIntoTempTableAsync(new[] { testEntity1 });
-      await using var tempTable2_1 = await ActDbContext.BulkInsertIntoTempTableAsync(new[] { testEntity2 });
-      await using var tempTable1_2 = await ActDbContext.BulkInsertIntoTempTableAsync(new[] { testEntity1 });
-      await using var tempTable2_2 = await ActDbContext.BulkInsertIntoTempTableAsync(new[] { testEntity2 });
-
-      tempTable1_1.Query.ToList().Should().BeEquivalentTo(new[] { testEntity1 });
-      tempTable1_2.Query.ToList().Should().BeEquivalentTo(new[] { testEntity1 });
-      tempTable2_1.Query.ToList().Should().BeEquivalentTo(new[] { testEntity2 });
-      tempTable2_2.Query.ToList().Should().BeEquivalentTo(new[] { testEntity2 });
-   }
-
-   [Fact]
-   public async Task Should_not_mess_up_temp_tables_with_alternating_requests_with_disposing_previous_one()
-   {
-      var testEntity1 = new TestEntity
-                        {
-                           Id = new Guid("3A1B2FFF-8E11-44E5-80E5-8C7FEEDACEB3"),
-                           RequiredName = "Name1"
-                        };
-      var testEntity2 = new TestEntity
-                        {
-                           Id = new Guid("3A1B2FFF-8E11-44E5-80E5-8C7FEEDACEB3"),
-                           RequiredName = "Name2"
-                        };
-
-      await using (var tempTable1 = await ActDbContext.BulkInsertIntoTempTableAsync(new[] { testEntity1 }))
-      await using (var tempTable2 = await ActDbContext.BulkInsertIntoTempTableAsync(new[] { testEntity2 }))
-      {
-         tempTable1.Query.ToList().Should().BeEquivalentTo(new[] { testEntity1 });
-         tempTable2.Query.ToList().Should().BeEquivalentTo(new[] { testEntity2 });
-      }
-
-      await using (var tempTable1 = await ActDbContext.BulkInsertIntoTempTableAsync(new[] { testEntity1 }))
-      await using (var tempTable2 = await ActDbContext.BulkInsertIntoTempTableAsync(new[] { testEntity2 }))
-      {
-         tempTable1.Query.ToList().Should().BeEquivalentTo(new[] { testEntity1 });
-         tempTable2.Query.ToList().Should().BeEquivalentTo(new[] { testEntity2 });
-      }
-   }
-
-   [Fact]
-   public async Task Should_properly_join_real_table_with_temp_table()
-   {
-      var realEntity = new TestEntity
-                       {
-                          Id = new Guid("C0A98E8F-2715-4764-A02E-033FF5278B9B"),
-                          RequiredName = "Name1"
-                       };
-      ArrangeDbContext.Add(realEntity);
-      await ArrangeDbContext.SaveChangesAsync();
-
-      var tempEntity = new TestEntity
-                       {
-                          Id = new Guid("C0A98E8F-2715-4764-A02E-033FF5278B9B"),
-                          RequiredName = "Name"
-                       };
-
-      await using var tempTable = await ActDbContext.BulkInsertIntoTempTableAsync(new[] { tempEntity });
-
-      var entities = await tempTable.Query
-                                    .Join(ActDbContext.TestEntities, e => e.Id, e => e.Id, (temp, real) => new { temp, real })
-                                    .ToListAsync();
-
-      entities.Should().BeEquivalentTo(new[] { new { temp = tempEntity, real = realEntity } });
-
-      entities = await tempTable.Query
-                                .Join(ActDbContext.TestEntities, e => e.Id, e => e.Id, (temp, real) => new { temp, real })
-                                .ToListAsync();
-
-      entities.Should().BeEquivalentTo(new[] { new { temp = tempEntity, real = realEntity } });
-   }
-
-   [Fact]
-   public async Task Should_throw_if_entity_contains_inlined_owned_type()
-   {
-      var testEntity = new TestEntity_Owns_Inline
-                       {
-                          Id = new Guid("3A1B2FFF-8E11-44E5-80E5-8C7FEEDACEB3"),
-                          InlineEntity = null!
-                       };
-      var testEntities = new[] { testEntity };
-
-      await ActDbContext.Awaiting(ctx => ctx.BulkInsertIntoTempTableAsync(testEntities))
-                        .Should().ThrowAsync<NotSupportedException>().WithMessage("Temp tables don't support owned entities.");
-   }
-
-   [Fact]
-   public async Task Should_throw_for_entities_with_separated_owned_type()
-   {
-      var testEntity = new TestEntity_Owns_SeparateOne
-                       {
-                          Id = new Guid("3A1B2FFF-8E11-44E5-80E5-8C7FEEDACEB3"),
-                          SeparateEntity = new OwnedEntity
-                                           {
-                                              IntColumn = 42,
-                                              StringColumn = "value"
-                                           }
-                       };
-
-      await ActDbContext.Awaiting(sut => sut.BulkInsertIntoTempTableAsync(new[] { testEntity }))
-                        .Should().ThrowAsync<NotSupportedException>().WithMessage("Temp tables don't support owned entities.");
-   }
-
-   [Fact]
-   public async Task Should_throw_if_entities_contain_separated_owned_type()
-   {
-      var testEntity = new TestEntity_Owns_SeparateOne
-                       {
-                          Id = new Guid("3A1B2FFF-8E11-44E5-80E5-8C7FEEDACEB3"),
-                          SeparateEntity = new OwnedEntity
-                                           {
-                                              IntColumn = 42,
-                                              StringColumn = "value"
-                                           }
-                       };
-
-      await ActDbContext.Awaiting(sut => sut.BulkInsertIntoTempTableAsync(new[] { testEntity }, e => e.Id))
-                        .Should().ThrowAsync<NotSupportedException>().WithMessage("Temp tables don't support owned entities.");
-   }
-
-   [Fact]
-   public async Task Should_insert_TestEntity_with_ComplexType()
-   {
-      var testEntity = new TestEntityWithComplexType(new Guid("54FF93FC-6BE9-4F19-A52E-E517CA9FEAA7"),
-                                                     new BoundaryValueObject(2, 5));
-
-      await using var tempTable = await ActDbContext.BulkInsertIntoTempTableAsync(new[] { testEntity });
-
-      var loadedEntities = await tempTable.Query.ToListAsync();
-      loadedEntities.Should().BeEquivalentTo(new[] { testEntity });
-   }
-}
->>>>>>> 10ebb55a
+}