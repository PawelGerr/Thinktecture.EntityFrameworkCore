using Thinktecture.EntityFrameworkCore;
using Thinktecture.TestDatabaseContext;

namespace Thinktecture.Extensions.QueryableExtensionsTests;

public class WithTableHints : IntegrationTestsBase
{
   private string? _escapedSchema;
   private string EscapedSchema => _escapedSchema ??= $"[{ActDbContext.Schema}]";

   public WithTableHints(ITestOutputHelper testOutputHelper, SqlServerFixture sqlServerFixture)
      : base(testOutputHelper, sqlServerFixture)
   {
   }

   [Fact]
   public async Task Should_add_table_hints_to_table()
   {
      var query = ActDbContext.TestEntities.WithTableHints(SqlServerTableHint.NoLock);

      query.ToQueryString().Should().Be("SELECT [t].[Id], [t].[ConvertibleClass], [t].[Count], [t].[Name], [t].[NullableCount], [t].[ParentId], [t].[PropertyWithBackingField], [t].[RequiredName], [t].[_privateField]" + Environment.NewLine +
                                        $"FROM {EscapedSchema}.[TestEntities] AS [t] WITH (NOLOCK)");

      var result = await query.ToListAsync();
      result.Should().BeEmpty();
   }

   [Fact]
   public async Task Should_escape_index_name()
   {
      var query = ActDbContext.TestEntities.WithTableHints(SqlServerTableHint.Index("IX_TestEntities_Id"));

      query.ToQueryString().Should().Be("SELECT [t].[Id], [t].[ConvertibleClass], [t].[Count], [t].[Name], [t].[NullableCount], [t].[ParentId], [t].[PropertyWithBackingField], [t].[RequiredName], [t].[_privateField]" + Environment.NewLine +
                                        $"FROM {EscapedSchema}.[TestEntities] AS [t] WITH (INDEX([IX_TestEntities_Id]))");

      var result = await query.ToListAsync();
      result.Should().BeEmpty();
   }

   [Fact]
   public void Should_not_mess_up_table_hints()
   {
      var query = ActDbContext.TestEntities.WithTableHints(SqlServerTableHint.NoLock);

      query.ToQueryString().Should().Be("SELECT [t].[Id], [t].[ConvertibleClass], [t].[Count], [t].[Name], [t].[NullableCount], [t].[ParentId], [t].[PropertyWithBackingField], [t].[RequiredName], [t].[_privateField]" + Environment.NewLine +
                                        $"FROM {EscapedSchema}.[TestEntities] AS [t] WITH (NOLOCK)");

      query = ActDbContext.TestEntities.WithTableHints(SqlServerTableHint.UpdLock);

<<<<<<< HEAD
      query.ToQueryString().Should().Be("SELECT [t].[Id], [t].[ConvertibleClass], [t].[Count], [t].[Name], [t].[ParentId], [t].[PropertyWithBackingField], [t].[RequiredName], [t].[_privateField]" + Environment.NewLine +
=======
      query.ToQueryString().Should().Be(@"SELECT [t].[Id], [t].[ConvertibleClass], [t].[Count], [t].[Name], [t].[NullableCount], [t].[ParentId], [t].[PropertyWithBackingField], [t].[RequiredName], [t].[_privateField]" + Environment.NewLine +
>>>>>>> 38cf22da
                                        $"FROM {EscapedSchema}.[TestEntities] AS [t] WITH (UPDLOCK)");
   }

   [Fact]
   public async Task Should_add_table_hints_to_table_without_touching_included_navigations()
   {
      var query = ActDbContext.TestEntities.WithTableHints(SqlServerTableHint.NoLock)
                              .Include(e => e.Children);

      query.ToQueryString().Should().Be("SELECT [t].[Id], [t].[ConvertibleClass], [t].[Count], [t].[Name], [t].[NullableCount], [t].[ParentId], [t].[PropertyWithBackingField], [t].[RequiredName], [t].[_privateField], [t0].[Id], [t0].[ConvertibleClass], [t0].[Count], [t0].[Name], [t0].[NullableCount], [t0].[ParentId], [t0].[PropertyWithBackingField], [t0].[RequiredName], [t0].[_privateField]" + Environment.NewLine +
                                        $"FROM {EscapedSchema}.[TestEntities] AS [t] WITH (NOLOCK)" + Environment.NewLine +
                                        $"LEFT JOIN {EscapedSchema}.[TestEntities] AS [t0] ON [t].[Id] = [t0].[ParentId]" + Environment.NewLine +
                                        "ORDER BY [t].[Id]");

      var result = await query.ToListAsync();
      result.Should().BeEmpty();
   }

   [Fact]
   public async Task Should_work_with_joins_on_itself()
   {
      var query = ActDbContext.TestEntities.WithTableHints(SqlServerTableHint.NoLock)
                              .Join(ActDbContext.TestEntities, e => e.Id, e => e.Id, (e1, e2) => new { e1, e2 });

      query.ToQueryString().Should().Be("SELECT [t].[Id], [t].[ConvertibleClass], [t].[Count], [t].[Name], [t].[NullableCount], [t].[ParentId], [t].[PropertyWithBackingField], [t].[RequiredName], [t].[_privateField], [t0].[Id], [t0].[ConvertibleClass], [t0].[Count], [t0].[Name], [t0].[NullableCount], [t0].[ParentId], [t0].[PropertyWithBackingField], [t0].[RequiredName], [t0].[_privateField]" + Environment.NewLine +
                                        $"FROM {EscapedSchema}.[TestEntities] AS [t] WITH (NOLOCK)" + Environment.NewLine +
                                        $"INNER JOIN {EscapedSchema}.[TestEntities] AS [t0] ON [t].[Id] = [t0].[Id]");

      (await query.ToListAsync()).Should().BeEmpty();

      query = ActDbContext.TestEntities
                          .Join(ActDbContext.TestEntities.WithTableHints(SqlServerTableHint.NoLock), e => e.Id, e => e.Id, (e1, e2) => new { e1, e2 });

      query.ToQueryString().Should().Be("SELECT [t].[Id], [t].[ConvertibleClass], [t].[Count], [t].[Name], [t].[NullableCount], [t].[ParentId], [t].[PropertyWithBackingField], [t].[RequiredName], [t].[_privateField], [t0].[Id], [t0].[ConvertibleClass], [t0].[Count], [t0].[Name], [t0].[NullableCount], [t0].[ParentId], [t0].[PropertyWithBackingField], [t0].[RequiredName], [t0].[_privateField]" + Environment.NewLine +
                                        $"FROM {EscapedSchema}.[TestEntities] AS [t]" + Environment.NewLine +
                                        $"INNER JOIN {EscapedSchema}.[TestEntities] AS [t0] WITH (NOLOCK) ON [t].[Id] = [t0].[Id]");

      (await query.ToListAsync()).Should().BeEmpty();

      query = ActDbContext.TestEntities.WithTableHints(SqlServerTableHint.NoLock)
                          .Join(ActDbContext.TestEntities.WithTableHints(SqlServerTableHint.NoLock), e => e.Id, e => e.Id, (e1, e2) => new { e1, e2 });

      query.ToQueryString().Should().Be("SELECT [t].[Id], [t].[ConvertibleClass], [t].[Count], [t].[Name], [t].[NullableCount], [t].[ParentId], [t].[PropertyWithBackingField], [t].[RequiredName], [t].[_privateField], [t0].[Id], [t0].[ConvertibleClass], [t0].[Count], [t0].[Name], [t0].[NullableCount], [t0].[ParentId], [t0].[PropertyWithBackingField], [t0].[RequiredName], [t0].[_privateField]" + Environment.NewLine +
                                        $"FROM {EscapedSchema}.[TestEntities] AS [t] WITH (NOLOCK)" + Environment.NewLine +
                                        $"INNER JOIN {EscapedSchema}.[TestEntities] AS [t0] WITH (NOLOCK) ON [t].[Id] = [t0].[Id]");

      (await query.ToListAsync()).Should().BeEmpty();

      query = ActDbContext.TestEntities.WithTableHints(SqlServerTableHint.NoLock)
                          .Join(ActDbContext.TestEntities.WithTableHints(SqlServerTableHint.UpdLock), e => e.Id, e => e.Id, (e1, e2) => new { e1, e2 });

      query.ToQueryString().Should().Be("SELECT [t].[Id], [t].[ConvertibleClass], [t].[Count], [t].[Name], [t].[NullableCount], [t].[ParentId], [t].[PropertyWithBackingField], [t].[RequiredName], [t].[_privateField], [t0].[Id], [t0].[ConvertibleClass], [t0].[Count], [t0].[Name], [t0].[NullableCount], [t0].[ParentId], [t0].[PropertyWithBackingField], [t0].[RequiredName], [t0].[_privateField]" + Environment.NewLine +
                                        $"FROM {EscapedSchema}.[TestEntities] AS [t] WITH (NOLOCK)" + Environment.NewLine +
                                        $"INNER JOIN {EscapedSchema}.[TestEntities] AS [t0] WITH (UPDLOCK) ON [t].[Id] = [t0].[Id]");

      (await query.ToListAsync()).Should().BeEmpty();

      var tempQuery = ActDbContext.TestEntities.Select(e => new TestEntity { Id = e.Id });
      query = tempQuery.WithTableHints(SqlServerTableHint.NoLock)
                       .Join(tempQuery.WithTableHints(SqlServerTableHint.UpdLock), e => e.Id, e => e.Id, (e1, e2) => new { e1, e2 });

      query.ToQueryString().Should().Be("SELECT [t].[Id], [t0].[Id]" + Environment.NewLine +
                                        $"FROM {EscapedSchema}.[TestEntities] AS [t] WITH (NOLOCK)" + Environment.NewLine +
                                        $"INNER JOIN {EscapedSchema}.[TestEntities] AS [t0] WITH (UPDLOCK) ON [t].[Id] = [t0].[Id]");

      (await query.ToListAsync()).Should().BeEmpty();
   }

   [Fact]
   public async Task Should_add_table_hints_to_table_and_owned_entities()
   {
      var query = ActDbContext.TestEntities_Own_SeparateMany_SeparateMany.WithTableHints(SqlServerTableHint.NoLock);

      query.ToQueryString().Should().Be("SELECT [t].[Id], [t0].[TestEntity_Owns_SeparateMany_SeparateManyId], [t0].[Id], [t0].[IntColumn], [t0].[StringColumn], [t0].[OwnedEntity_Owns_SeparateManyTestEntity_Owns_SeparateMany_SeparateManyId], [t0].[OwnedEntity_Owns_SeparateManyId], [t0].[Id0], [t0].[IntColumn0], [t0].[StringColumn0]" + Environment.NewLine +
                                        $"FROM {EscapedSchema}.[TestEntities_Own_SeparateMany_SeparateMany] AS [t] WITH (NOLOCK)" + Environment.NewLine +
                                        "LEFT JOIN (" + Environment.NewLine +
                                        "    SELECT [s].[TestEntity_Owns_SeparateMany_SeparateManyId], [s].[Id], [s].[IntColumn], [s].[StringColumn], [s0].[OwnedEntity_Owns_SeparateManyTestEntity_Owns_SeparateMany_SeparateManyId], [s0].[OwnedEntity_Owns_SeparateManyId], [s0].[Id] AS [Id0], [s0].[IntColumn] AS [IntColumn0], [s0].[StringColumn] AS [StringColumn0]" + Environment.NewLine +
                                        $"    FROM {EscapedSchema}.[SeparateEntitiesMany_SeparateEntitiesMany] AS [s] WITH (NOLOCK)" + Environment.NewLine +
                                        $"    LEFT JOIN {EscapedSchema}.[SeparateEntitiesMany_SeparateEntitiesMany_Inner] AS [s0] WITH (NOLOCK) ON [s].[TestEntity_Owns_SeparateMany_SeparateManyId] = [s0].[OwnedEntity_Owns_SeparateManyTestEntity_Owns_SeparateMany_SeparateManyId] AND [s].[Id] = [s0].[OwnedEntity_Owns_SeparateManyId]" + Environment.NewLine +
                                        ") AS [t0] ON [t].[Id] = [t0].[TestEntity_Owns_SeparateMany_SeparateManyId]" + Environment.NewLine +
                                        "ORDER BY [t].[Id], [t0].[TestEntity_Owns_SeparateMany_SeparateManyId], [t0].[Id], [t0].[OwnedEntity_Owns_SeparateManyTestEntity_Owns_SeparateMany_SeparateManyId], [t0].[OwnedEntity_Owns_SeparateManyId]");

      var result = await query.ToListAsync();
      result.Should().BeEmpty();
   }

   [Fact]
   public async Task Should_add_table_hints_to_temp_table()
   {
      ConfigureModel = builder => builder.ConfigureTempTable<Guid>();

      var tempTable = await ActDbContext.BulkInsertValuesIntoTempTableAsync(new[] { Guid.Empty });
      var query = tempTable.Query.WithTableHints(SqlServerTableHint.UpdLock, SqlServerTableHint.RowLock);

      query.ToQueryString().Should().Be("SELECT [#].[Column1]" + Environment.NewLine +
                                        "FROM [#TempTable<Guid>_1] AS [#] WITH (UPDLOCK, ROWLOCK)");

      var result = await query.ToListAsync();
      result.Should().HaveCount(1);
      result[0].Should().Be(Guid.Empty);

      var joinQuery = tempTable.Query.WithTableHints(SqlServerTableHint.UpdLock, SqlServerTableHint.RowLock)
                               .LeftJoin(tempTable.Query.WithTableHints(SqlServerTableHint.UpdLock),
                                         e => e, e => e);

      joinQuery.ToQueryString().Should().Be("SELECT [#].[Column1] AS [Left], [#0].[Column1] AS [Right]" + Environment.NewLine +
                                            "FROM [#TempTable<Guid>_1] AS [#] WITH (UPDLOCK, ROWLOCK)" + Environment.NewLine +
                                            "LEFT JOIN [#TempTable<Guid>_1] AS [#0] WITH (UPDLOCK) ON [#].[Column1] = [#0].[Column1]");

      joinQuery = tempTable.Query.WithTableHints(SqlServerTableHint.UpdLock, SqlServerTableHint.RowLock)
                           .LeftJoin(tempTable.Query.WithTableHints(SqlServerTableHint.UpdLock, SqlServerTableHint.RowLock),
                                     e => e, e => e);

      joinQuery.ToQueryString().Should().Be("SELECT [#].[Column1] AS [Left], [#0].[Column1] AS [Right]" + Environment.NewLine +
                                            "FROM [#TempTable<Guid>_1] AS [#] WITH (UPDLOCK, ROWLOCK)" + Environment.NewLine +
                                            "LEFT JOIN [#TempTable<Guid>_1] AS [#0] WITH (UPDLOCK, ROWLOCK) ON [#].[Column1] = [#0].[Column1]");
   }

   [Fact]
   public async Task Should_work_with_projection_using_SplitQuery_behavior()
   {
      ConfigureModel = builder => builder.ConfigureTempTable<Guid>();

      var parentId = new Guid("6EB48130-454B-46BC-9FEE-CDF411F69807");
      var childId = new Guid("17A2014C-F7B2-40E8-82F4-42E754DCAA2D");
      ArrangeDbContext.TestEntities.Add(new TestEntity
                                        {
                                           Id = parentId,
                                           RequiredName = "RequiredName",
                                           Children = { new() { Id = childId, RequiredName = "RequiredName" } }
                                        });
      await ArrangeDbContext.SaveChangesAsync();

      await using var tempTable = await ActDbContext.BulkInsertValuesIntoTempTableAsync(new[] { parentId });

      var result = await ActDbContext.TestEntities.WithTableHints(SqlServerTableHint.UpdLock, SqlServerTableHint.RowLock)
                                     .AsSplitQuery()
                                     .Where(c => tempTable.Query
                                                          .WithTableHints(SqlServerTableHint.UpdLock)
                                                          .Any(id => c.Id == id))
                                     .Select(c => new
                                                  {
                                                     c.Id,
                                                     ChildrenIds = c.Children.Select(o => o.Id).ToList()
                                                  })
                                     .ToListAsync();

      result.Should().BeEquivalentTo(new[]
                                     {
                                        new
                                        {
                                           Id = parentId,
                                           ChildrenIds = new List<Guid> { childId }
                                        }
                                     });

      ExecutedCommands.Skip(ExecutedCommands.Count - 2).First().Should().Be("SELECT [t].[Id]" + Environment.NewLine +
                                                                            $"FROM [{TestCtxProvider.Schema}].[TestEntities] AS [t] WITH (UPDLOCK, ROWLOCK)" + Environment.NewLine +
                                                                            "WHERE [t].[Id] IN (" + Environment.NewLine +
                                                                            "    SELECT [#].[Column1]" + Environment.NewLine +
                                                                            "    FROM [#TempTable<Guid>_1] AS [#] WITH (UPDLOCK)" + Environment.NewLine +
                                                                            ")" + Environment.NewLine +
                                                                            "ORDER BY [t].[Id]");
      ExecutedCommands.Last().Should().Be("SELECT [t0].[Id], [t].[Id]" + Environment.NewLine +
                                          $"FROM [{TestCtxProvider.Schema}].[TestEntities] AS [t] WITH (UPDLOCK, ROWLOCK)" + Environment.NewLine +
                                          $"INNER JOIN [{TestCtxProvider.Schema}].[TestEntities] AS [t0] ON [t].[Id] = [t0].[ParentId]" + Environment.NewLine +
                                          "WHERE [t].[Id] IN (" + Environment.NewLine +
                                          "    SELECT [#].[Column1]" + Environment.NewLine +
                                          "    FROM [#TempTable<Guid>_1] AS [#] WITH (UPDLOCK)" + Environment.NewLine +
                                          ")" + Environment.NewLine +
                                          "ORDER BY [t].[Id]");
   }
}
<|MERGE_RESOLUTION|>--- conflicted
+++ resolved
@@ -1,227 +1,223 @@
-using Thinktecture.EntityFrameworkCore;
-using Thinktecture.TestDatabaseContext;
-
-namespace Thinktecture.Extensions.QueryableExtensionsTests;
-
-public class WithTableHints : IntegrationTestsBase
-{
-   private string? _escapedSchema;
-   private string EscapedSchema => _escapedSchema ??= $"[{ActDbContext.Schema}]";
-
-   public WithTableHints(ITestOutputHelper testOutputHelper, SqlServerFixture sqlServerFixture)
-      : base(testOutputHelper, sqlServerFixture)
-   {
-   }
-
-   [Fact]
-   public async Task Should_add_table_hints_to_table()
-   {
-      var query = ActDbContext.TestEntities.WithTableHints(SqlServerTableHint.NoLock);
-
-      query.ToQueryString().Should().Be("SELECT [t].[Id], [t].[ConvertibleClass], [t].[Count], [t].[Name], [t].[NullableCount], [t].[ParentId], [t].[PropertyWithBackingField], [t].[RequiredName], [t].[_privateField]" + Environment.NewLine +
-                                        $"FROM {EscapedSchema}.[TestEntities] AS [t] WITH (NOLOCK)");
-
-      var result = await query.ToListAsync();
-      result.Should().BeEmpty();
-   }
-
-   [Fact]
-   public async Task Should_escape_index_name()
-   {
-      var query = ActDbContext.TestEntities.WithTableHints(SqlServerTableHint.Index("IX_TestEntities_Id"));
-
-      query.ToQueryString().Should().Be("SELECT [t].[Id], [t].[ConvertibleClass], [t].[Count], [t].[Name], [t].[NullableCount], [t].[ParentId], [t].[PropertyWithBackingField], [t].[RequiredName], [t].[_privateField]" + Environment.NewLine +
-                                        $"FROM {EscapedSchema}.[TestEntities] AS [t] WITH (INDEX([IX_TestEntities_Id]))");
-
-      var result = await query.ToListAsync();
-      result.Should().BeEmpty();
-   }
-
-   [Fact]
-   public void Should_not_mess_up_table_hints()
-   {
-      var query = ActDbContext.TestEntities.WithTableHints(SqlServerTableHint.NoLock);
-
-      query.ToQueryString().Should().Be("SELECT [t].[Id], [t].[ConvertibleClass], [t].[Count], [t].[Name], [t].[NullableCount], [t].[ParentId], [t].[PropertyWithBackingField], [t].[RequiredName], [t].[_privateField]" + Environment.NewLine +
-                                        $"FROM {EscapedSchema}.[TestEntities] AS [t] WITH (NOLOCK)");
-
-      query = ActDbContext.TestEntities.WithTableHints(SqlServerTableHint.UpdLock);
-
-<<<<<<< HEAD
-      query.ToQueryString().Should().Be("SELECT [t].[Id], [t].[ConvertibleClass], [t].[Count], [t].[Name], [t].[ParentId], [t].[PropertyWithBackingField], [t].[RequiredName], [t].[_privateField]" + Environment.NewLine +
-=======
-      query.ToQueryString().Should().Be(@"SELECT [t].[Id], [t].[ConvertibleClass], [t].[Count], [t].[Name], [t].[NullableCount], [t].[ParentId], [t].[PropertyWithBackingField], [t].[RequiredName], [t].[_privateField]" + Environment.NewLine +
->>>>>>> 38cf22da
-                                        $"FROM {EscapedSchema}.[TestEntities] AS [t] WITH (UPDLOCK)");
-   }
-
-   [Fact]
-   public async Task Should_add_table_hints_to_table_without_touching_included_navigations()
-   {
-      var query = ActDbContext.TestEntities.WithTableHints(SqlServerTableHint.NoLock)
-                              .Include(e => e.Children);
-
-      query.ToQueryString().Should().Be("SELECT [t].[Id], [t].[ConvertibleClass], [t].[Count], [t].[Name], [t].[NullableCount], [t].[ParentId], [t].[PropertyWithBackingField], [t].[RequiredName], [t].[_privateField], [t0].[Id], [t0].[ConvertibleClass], [t0].[Count], [t0].[Name], [t0].[NullableCount], [t0].[ParentId], [t0].[PropertyWithBackingField], [t0].[RequiredName], [t0].[_privateField]" + Environment.NewLine +
-                                        $"FROM {EscapedSchema}.[TestEntities] AS [t] WITH (NOLOCK)" + Environment.NewLine +
-                                        $"LEFT JOIN {EscapedSchema}.[TestEntities] AS [t0] ON [t].[Id] = [t0].[ParentId]" + Environment.NewLine +
-                                        "ORDER BY [t].[Id]");
-
-      var result = await query.ToListAsync();
-      result.Should().BeEmpty();
-   }
-
-   [Fact]
-   public async Task Should_work_with_joins_on_itself()
-   {
-      var query = ActDbContext.TestEntities.WithTableHints(SqlServerTableHint.NoLock)
-                              .Join(ActDbContext.TestEntities, e => e.Id, e => e.Id, (e1, e2) => new { e1, e2 });
-
-      query.ToQueryString().Should().Be("SELECT [t].[Id], [t].[ConvertibleClass], [t].[Count], [t].[Name], [t].[NullableCount], [t].[ParentId], [t].[PropertyWithBackingField], [t].[RequiredName], [t].[_privateField], [t0].[Id], [t0].[ConvertibleClass], [t0].[Count], [t0].[Name], [t0].[NullableCount], [t0].[ParentId], [t0].[PropertyWithBackingField], [t0].[RequiredName], [t0].[_privateField]" + Environment.NewLine +
-                                        $"FROM {EscapedSchema}.[TestEntities] AS [t] WITH (NOLOCK)" + Environment.NewLine +
-                                        $"INNER JOIN {EscapedSchema}.[TestEntities] AS [t0] ON [t].[Id] = [t0].[Id]");
-
-      (await query.ToListAsync()).Should().BeEmpty();
-
-      query = ActDbContext.TestEntities
-                          .Join(ActDbContext.TestEntities.WithTableHints(SqlServerTableHint.NoLock), e => e.Id, e => e.Id, (e1, e2) => new { e1, e2 });
-
-      query.ToQueryString().Should().Be("SELECT [t].[Id], [t].[ConvertibleClass], [t].[Count], [t].[Name], [t].[NullableCount], [t].[ParentId], [t].[PropertyWithBackingField], [t].[RequiredName], [t].[_privateField], [t0].[Id], [t0].[ConvertibleClass], [t0].[Count], [t0].[Name], [t0].[NullableCount], [t0].[ParentId], [t0].[PropertyWithBackingField], [t0].[RequiredName], [t0].[_privateField]" + Environment.NewLine +
-                                        $"FROM {EscapedSchema}.[TestEntities] AS [t]" + Environment.NewLine +
-                                        $"INNER JOIN {EscapedSchema}.[TestEntities] AS [t0] WITH (NOLOCK) ON [t].[Id] = [t0].[Id]");
-
-      (await query.ToListAsync()).Should().BeEmpty();
-
-      query = ActDbContext.TestEntities.WithTableHints(SqlServerTableHint.NoLock)
-                          .Join(ActDbContext.TestEntities.WithTableHints(SqlServerTableHint.NoLock), e => e.Id, e => e.Id, (e1, e2) => new { e1, e2 });
-
-      query.ToQueryString().Should().Be("SELECT [t].[Id], [t].[ConvertibleClass], [t].[Count], [t].[Name], [t].[NullableCount], [t].[ParentId], [t].[PropertyWithBackingField], [t].[RequiredName], [t].[_privateField], [t0].[Id], [t0].[ConvertibleClass], [t0].[Count], [t0].[Name], [t0].[NullableCount], [t0].[ParentId], [t0].[PropertyWithBackingField], [t0].[RequiredName], [t0].[_privateField]" + Environment.NewLine +
-                                        $"FROM {EscapedSchema}.[TestEntities] AS [t] WITH (NOLOCK)" + Environment.NewLine +
-                                        $"INNER JOIN {EscapedSchema}.[TestEntities] AS [t0] WITH (NOLOCK) ON [t].[Id] = [t0].[Id]");
-
-      (await query.ToListAsync()).Should().BeEmpty();
-
-      query = ActDbContext.TestEntities.WithTableHints(SqlServerTableHint.NoLock)
-                          .Join(ActDbContext.TestEntities.WithTableHints(SqlServerTableHint.UpdLock), e => e.Id, e => e.Id, (e1, e2) => new { e1, e2 });
-
-      query.ToQueryString().Should().Be("SELECT [t].[Id], [t].[ConvertibleClass], [t].[Count], [t].[Name], [t].[NullableCount], [t].[ParentId], [t].[PropertyWithBackingField], [t].[RequiredName], [t].[_privateField], [t0].[Id], [t0].[ConvertibleClass], [t0].[Count], [t0].[Name], [t0].[NullableCount], [t0].[ParentId], [t0].[PropertyWithBackingField], [t0].[RequiredName], [t0].[_privateField]" + Environment.NewLine +
-                                        $"FROM {EscapedSchema}.[TestEntities] AS [t] WITH (NOLOCK)" + Environment.NewLine +
-                                        $"INNER JOIN {EscapedSchema}.[TestEntities] AS [t0] WITH (UPDLOCK) ON [t].[Id] = [t0].[Id]");
-
-      (await query.ToListAsync()).Should().BeEmpty();
-
-      var tempQuery = ActDbContext.TestEntities.Select(e => new TestEntity { Id = e.Id });
-      query = tempQuery.WithTableHints(SqlServerTableHint.NoLock)
-                       .Join(tempQuery.WithTableHints(SqlServerTableHint.UpdLock), e => e.Id, e => e.Id, (e1, e2) => new { e1, e2 });
-
-      query.ToQueryString().Should().Be("SELECT [t].[Id], [t0].[Id]" + Environment.NewLine +
-                                        $"FROM {EscapedSchema}.[TestEntities] AS [t] WITH (NOLOCK)" + Environment.NewLine +
-                                        $"INNER JOIN {EscapedSchema}.[TestEntities] AS [t0] WITH (UPDLOCK) ON [t].[Id] = [t0].[Id]");
-
-      (await query.ToListAsync()).Should().BeEmpty();
-   }
-
-   [Fact]
-   public async Task Should_add_table_hints_to_table_and_owned_entities()
-   {
-      var query = ActDbContext.TestEntities_Own_SeparateMany_SeparateMany.WithTableHints(SqlServerTableHint.NoLock);
-
-      query.ToQueryString().Should().Be("SELECT [t].[Id], [t0].[TestEntity_Owns_SeparateMany_SeparateManyId], [t0].[Id], [t0].[IntColumn], [t0].[StringColumn], [t0].[OwnedEntity_Owns_SeparateManyTestEntity_Owns_SeparateMany_SeparateManyId], [t0].[OwnedEntity_Owns_SeparateManyId], [t0].[Id0], [t0].[IntColumn0], [t0].[StringColumn0]" + Environment.NewLine +
-                                        $"FROM {EscapedSchema}.[TestEntities_Own_SeparateMany_SeparateMany] AS [t] WITH (NOLOCK)" + Environment.NewLine +
-                                        "LEFT JOIN (" + Environment.NewLine +
-                                        "    SELECT [s].[TestEntity_Owns_SeparateMany_SeparateManyId], [s].[Id], [s].[IntColumn], [s].[StringColumn], [s0].[OwnedEntity_Owns_SeparateManyTestEntity_Owns_SeparateMany_SeparateManyId], [s0].[OwnedEntity_Owns_SeparateManyId], [s0].[Id] AS [Id0], [s0].[IntColumn] AS [IntColumn0], [s0].[StringColumn] AS [StringColumn0]" + Environment.NewLine +
-                                        $"    FROM {EscapedSchema}.[SeparateEntitiesMany_SeparateEntitiesMany] AS [s] WITH (NOLOCK)" + Environment.NewLine +
-                                        $"    LEFT JOIN {EscapedSchema}.[SeparateEntitiesMany_SeparateEntitiesMany_Inner] AS [s0] WITH (NOLOCK) ON [s].[TestEntity_Owns_SeparateMany_SeparateManyId] = [s0].[OwnedEntity_Owns_SeparateManyTestEntity_Owns_SeparateMany_SeparateManyId] AND [s].[Id] = [s0].[OwnedEntity_Owns_SeparateManyId]" + Environment.NewLine +
-                                        ") AS [t0] ON [t].[Id] = [t0].[TestEntity_Owns_SeparateMany_SeparateManyId]" + Environment.NewLine +
-                                        "ORDER BY [t].[Id], [t0].[TestEntity_Owns_SeparateMany_SeparateManyId], [t0].[Id], [t0].[OwnedEntity_Owns_SeparateManyTestEntity_Owns_SeparateMany_SeparateManyId], [t0].[OwnedEntity_Owns_SeparateManyId]");
-
-      var result = await query.ToListAsync();
-      result.Should().BeEmpty();
-   }
-
-   [Fact]
-   public async Task Should_add_table_hints_to_temp_table()
-   {
-      ConfigureModel = builder => builder.ConfigureTempTable<Guid>();
-
-      var tempTable = await ActDbContext.BulkInsertValuesIntoTempTableAsync(new[] { Guid.Empty });
-      var query = tempTable.Query.WithTableHints(SqlServerTableHint.UpdLock, SqlServerTableHint.RowLock);
-
-      query.ToQueryString().Should().Be("SELECT [#].[Column1]" + Environment.NewLine +
-                                        "FROM [#TempTable<Guid>_1] AS [#] WITH (UPDLOCK, ROWLOCK)");
-
-      var result = await query.ToListAsync();
-      result.Should().HaveCount(1);
-      result[0].Should().Be(Guid.Empty);
-
-      var joinQuery = tempTable.Query.WithTableHints(SqlServerTableHint.UpdLock, SqlServerTableHint.RowLock)
-                               .LeftJoin(tempTable.Query.WithTableHints(SqlServerTableHint.UpdLock),
-                                         e => e, e => e);
-
-      joinQuery.ToQueryString().Should().Be("SELECT [#].[Column1] AS [Left], [#0].[Column1] AS [Right]" + Environment.NewLine +
-                                            "FROM [#TempTable<Guid>_1] AS [#] WITH (UPDLOCK, ROWLOCK)" + Environment.NewLine +
-                                            "LEFT JOIN [#TempTable<Guid>_1] AS [#0] WITH (UPDLOCK) ON [#].[Column1] = [#0].[Column1]");
-
-      joinQuery = tempTable.Query.WithTableHints(SqlServerTableHint.UpdLock, SqlServerTableHint.RowLock)
-                           .LeftJoin(tempTable.Query.WithTableHints(SqlServerTableHint.UpdLock, SqlServerTableHint.RowLock),
-                                     e => e, e => e);
-
-      joinQuery.ToQueryString().Should().Be("SELECT [#].[Column1] AS [Left], [#0].[Column1] AS [Right]" + Environment.NewLine +
-                                            "FROM [#TempTable<Guid>_1] AS [#] WITH (UPDLOCK, ROWLOCK)" + Environment.NewLine +
-                                            "LEFT JOIN [#TempTable<Guid>_1] AS [#0] WITH (UPDLOCK, ROWLOCK) ON [#].[Column1] = [#0].[Column1]");
-   }
-
-   [Fact]
-   public async Task Should_work_with_projection_using_SplitQuery_behavior()
-   {
-      ConfigureModel = builder => builder.ConfigureTempTable<Guid>();
-
-      var parentId = new Guid("6EB48130-454B-46BC-9FEE-CDF411F69807");
-      var childId = new Guid("17A2014C-F7B2-40E8-82F4-42E754DCAA2D");
-      ArrangeDbContext.TestEntities.Add(new TestEntity
-                                        {
-                                           Id = parentId,
-                                           RequiredName = "RequiredName",
-                                           Children = { new() { Id = childId, RequiredName = "RequiredName" } }
-                                        });
-      await ArrangeDbContext.SaveChangesAsync();
-
-      await using var tempTable = await ActDbContext.BulkInsertValuesIntoTempTableAsync(new[] { parentId });
-
-      var result = await ActDbContext.TestEntities.WithTableHints(SqlServerTableHint.UpdLock, SqlServerTableHint.RowLock)
-                                     .AsSplitQuery()
-                                     .Where(c => tempTable.Query
-                                                          .WithTableHints(SqlServerTableHint.UpdLock)
-                                                          .Any(id => c.Id == id))
-                                     .Select(c => new
-                                                  {
-                                                     c.Id,
-                                                     ChildrenIds = c.Children.Select(o => o.Id).ToList()
-                                                  })
-                                     .ToListAsync();
-
-      result.Should().BeEquivalentTo(new[]
-                                     {
-                                        new
-                                        {
-                                           Id = parentId,
-                                           ChildrenIds = new List<Guid> { childId }
-                                        }
-                                     });
-
-      ExecutedCommands.Skip(ExecutedCommands.Count - 2).First().Should().Be("SELECT [t].[Id]" + Environment.NewLine +
-                                                                            $"FROM [{TestCtxProvider.Schema}].[TestEntities] AS [t] WITH (UPDLOCK, ROWLOCK)" + Environment.NewLine +
-                                                                            "WHERE [t].[Id] IN (" + Environment.NewLine +
-                                                                            "    SELECT [#].[Column1]" + Environment.NewLine +
-                                                                            "    FROM [#TempTable<Guid>_1] AS [#] WITH (UPDLOCK)" + Environment.NewLine +
-                                                                            ")" + Environment.NewLine +
-                                                                            "ORDER BY [t].[Id]");
-      ExecutedCommands.Last().Should().Be("SELECT [t0].[Id], [t].[Id]" + Environment.NewLine +
-                                          $"FROM [{TestCtxProvider.Schema}].[TestEntities] AS [t] WITH (UPDLOCK, ROWLOCK)" + Environment.NewLine +
-                                          $"INNER JOIN [{TestCtxProvider.Schema}].[TestEntities] AS [t0] ON [t].[Id] = [t0].[ParentId]" + Environment.NewLine +
-                                          "WHERE [t].[Id] IN (" + Environment.NewLine +
-                                          "    SELECT [#].[Column1]" + Environment.NewLine +
-                                          "    FROM [#TempTable<Guid>_1] AS [#] WITH (UPDLOCK)" + Environment.NewLine +
-                                          ")" + Environment.NewLine +
-                                          "ORDER BY [t].[Id]");
-   }
-}
+using Thinktecture.EntityFrameworkCore;
+using Thinktecture.TestDatabaseContext;
+
+namespace Thinktecture.Extensions.QueryableExtensionsTests;
+
+public class WithTableHints : IntegrationTestsBase
+{
+   private string? _escapedSchema;
+   private string EscapedSchema => _escapedSchema ??= $"[{ActDbContext.Schema}]";
+
+   public WithTableHints(ITestOutputHelper testOutputHelper, SqlServerFixture sqlServerFixture)
+      : base(testOutputHelper, sqlServerFixture)
+   {
+   }
+
+   [Fact]
+   public async Task Should_add_table_hints_to_table()
+   {
+      var query = ActDbContext.TestEntities.WithTableHints(SqlServerTableHint.NoLock);
+
+      query.ToQueryString().Should().Be("SELECT [t].[Id], [t].[ConvertibleClass], [t].[Count], [t].[Name], [t].[NullableCount], [t].[ParentId], [t].[PropertyWithBackingField], [t].[RequiredName], [t].[_privateField]" + Environment.NewLine +
+                                        $"FROM {EscapedSchema}.[TestEntities] AS [t] WITH (NOLOCK)");
+
+      var result = await query.ToListAsync();
+      result.Should().BeEmpty();
+   }
+
+   [Fact]
+   public async Task Should_escape_index_name()
+   {
+      var query = ActDbContext.TestEntities.WithTableHints(SqlServerTableHint.Index("IX_TestEntities_Id"));
+
+      query.ToQueryString().Should().Be("SELECT [t].[Id], [t].[ConvertibleClass], [t].[Count], [t].[Name], [t].[NullableCount], [t].[ParentId], [t].[PropertyWithBackingField], [t].[RequiredName], [t].[_privateField]" + Environment.NewLine +
+                                        $"FROM {EscapedSchema}.[TestEntities] AS [t] WITH (INDEX([IX_TestEntities_Id]))");
+
+      var result = await query.ToListAsync();
+      result.Should().BeEmpty();
+   }
+
+   [Fact]
+   public void Should_not_mess_up_table_hints()
+   {
+      var query = ActDbContext.TestEntities.WithTableHints(SqlServerTableHint.NoLock);
+
+      query.ToQueryString().Should().Be("SELECT [t].[Id], [t].[ConvertibleClass], [t].[Count], [t].[Name], [t].[NullableCount], [t].[ParentId], [t].[PropertyWithBackingField], [t].[RequiredName], [t].[_privateField]" + Environment.NewLine +
+                                        $"FROM {EscapedSchema}.[TestEntities] AS [t] WITH (NOLOCK)");
+
+      query = ActDbContext.TestEntities.WithTableHints(SqlServerTableHint.UpdLock);
+
+      query.ToQueryString().Should().Be(@"SELECT [t].[Id], [t].[ConvertibleClass], [t].[Count], [t].[Name], [t].[NullableCount], [t].[ParentId], [t].[PropertyWithBackingField], [t].[RequiredName], [t].[_privateField]" + Environment.NewLine +
+                                        $"FROM {EscapedSchema}.[TestEntities] AS [t] WITH (UPDLOCK)");
+   }
+
+   [Fact]
+   public async Task Should_add_table_hints_to_table_without_touching_included_navigations()
+   {
+      var query = ActDbContext.TestEntities.WithTableHints(SqlServerTableHint.NoLock)
+                              .Include(e => e.Children);
+
+      query.ToQueryString().Should().Be("SELECT [t].[Id], [t].[ConvertibleClass], [t].[Count], [t].[Name], [t].[NullableCount], [t].[ParentId], [t].[PropertyWithBackingField], [t].[RequiredName], [t].[_privateField], [t0].[Id], [t0].[ConvertibleClass], [t0].[Count], [t0].[Name], [t0].[NullableCount], [t0].[ParentId], [t0].[PropertyWithBackingField], [t0].[RequiredName], [t0].[_privateField]" + Environment.NewLine +
+                                        $"FROM {EscapedSchema}.[TestEntities] AS [t] WITH (NOLOCK)" + Environment.NewLine +
+                                        $"LEFT JOIN {EscapedSchema}.[TestEntities] AS [t0] ON [t].[Id] = [t0].[ParentId]" + Environment.NewLine +
+                                        "ORDER BY [t].[Id]");
+
+      var result = await query.ToListAsync();
+      result.Should().BeEmpty();
+   }
+
+   [Fact]
+   public async Task Should_work_with_joins_on_itself()
+   {
+      var query = ActDbContext.TestEntities.WithTableHints(SqlServerTableHint.NoLock)
+                              .Join(ActDbContext.TestEntities, e => e.Id, e => e.Id, (e1, e2) => new { e1, e2 });
+
+      query.ToQueryString().Should().Be("SELECT [t].[Id], [t].[ConvertibleClass], [t].[Count], [t].[Name], [t].[NullableCount], [t].[ParentId], [t].[PropertyWithBackingField], [t].[RequiredName], [t].[_privateField], [t0].[Id], [t0].[ConvertibleClass], [t0].[Count], [t0].[Name], [t0].[NullableCount], [t0].[ParentId], [t0].[PropertyWithBackingField], [t0].[RequiredName], [t0].[_privateField]" + Environment.NewLine +
+                                        $"FROM {EscapedSchema}.[TestEntities] AS [t] WITH (NOLOCK)" + Environment.NewLine +
+                                        $"INNER JOIN {EscapedSchema}.[TestEntities] AS [t0] ON [t].[Id] = [t0].[Id]");
+
+      (await query.ToListAsync()).Should().BeEmpty();
+
+      query = ActDbContext.TestEntities
+                          .Join(ActDbContext.TestEntities.WithTableHints(SqlServerTableHint.NoLock), e => e.Id, e => e.Id, (e1, e2) => new { e1, e2 });
+
+      query.ToQueryString().Should().Be("SELECT [t].[Id], [t].[ConvertibleClass], [t].[Count], [t].[Name], [t].[NullableCount], [t].[ParentId], [t].[PropertyWithBackingField], [t].[RequiredName], [t].[_privateField], [t0].[Id], [t0].[ConvertibleClass], [t0].[Count], [t0].[Name], [t0].[NullableCount], [t0].[ParentId], [t0].[PropertyWithBackingField], [t0].[RequiredName], [t0].[_privateField]" + Environment.NewLine +
+                                        $"FROM {EscapedSchema}.[TestEntities] AS [t]" + Environment.NewLine +
+                                        $"INNER JOIN {EscapedSchema}.[TestEntities] AS [t0] WITH (NOLOCK) ON [t].[Id] = [t0].[Id]");
+
+      (await query.ToListAsync()).Should().BeEmpty();
+
+      query = ActDbContext.TestEntities.WithTableHints(SqlServerTableHint.NoLock)
+                          .Join(ActDbContext.TestEntities.WithTableHints(SqlServerTableHint.NoLock), e => e.Id, e => e.Id, (e1, e2) => new { e1, e2 });
+
+      query.ToQueryString().Should().Be("SELECT [t].[Id], [t].[ConvertibleClass], [t].[Count], [t].[Name], [t].[NullableCount], [t].[ParentId], [t].[PropertyWithBackingField], [t].[RequiredName], [t].[_privateField], [t0].[Id], [t0].[ConvertibleClass], [t0].[Count], [t0].[Name], [t0].[NullableCount], [t0].[ParentId], [t0].[PropertyWithBackingField], [t0].[RequiredName], [t0].[_privateField]" + Environment.NewLine +
+                                        $"FROM {EscapedSchema}.[TestEntities] AS [t] WITH (NOLOCK)" + Environment.NewLine +
+                                        $"INNER JOIN {EscapedSchema}.[TestEntities] AS [t0] WITH (NOLOCK) ON [t].[Id] = [t0].[Id]");
+
+      (await query.ToListAsync()).Should().BeEmpty();
+
+      query = ActDbContext.TestEntities.WithTableHints(SqlServerTableHint.NoLock)
+                          .Join(ActDbContext.TestEntities.WithTableHints(SqlServerTableHint.UpdLock), e => e.Id, e => e.Id, (e1, e2) => new { e1, e2 });
+
+      query.ToQueryString().Should().Be("SELECT [t].[Id], [t].[ConvertibleClass], [t].[Count], [t].[Name], [t].[NullableCount], [t].[ParentId], [t].[PropertyWithBackingField], [t].[RequiredName], [t].[_privateField], [t0].[Id], [t0].[ConvertibleClass], [t0].[Count], [t0].[Name], [t0].[NullableCount], [t0].[ParentId], [t0].[PropertyWithBackingField], [t0].[RequiredName], [t0].[_privateField]" + Environment.NewLine +
+                                        $"FROM {EscapedSchema}.[TestEntities] AS [t] WITH (NOLOCK)" + Environment.NewLine +
+                                        $"INNER JOIN {EscapedSchema}.[TestEntities] AS [t0] WITH (UPDLOCK) ON [t].[Id] = [t0].[Id]");
+
+      (await query.ToListAsync()).Should().BeEmpty();
+
+      var tempQuery = ActDbContext.TestEntities.Select(e => new TestEntity { Id = e.Id });
+      query = tempQuery.WithTableHints(SqlServerTableHint.NoLock)
+                       .Join(tempQuery.WithTableHints(SqlServerTableHint.UpdLock), e => e.Id, e => e.Id, (e1, e2) => new { e1, e2 });
+
+      query.ToQueryString().Should().Be("SELECT [t].[Id], [t0].[Id]" + Environment.NewLine +
+                                        $"FROM {EscapedSchema}.[TestEntities] AS [t] WITH (NOLOCK)" + Environment.NewLine +
+                                        $"INNER JOIN {EscapedSchema}.[TestEntities] AS [t0] WITH (UPDLOCK) ON [t].[Id] = [t0].[Id]");
+
+      (await query.ToListAsync()).Should().BeEmpty();
+   }
+
+   [Fact]
+   public async Task Should_add_table_hints_to_table_and_owned_entities()
+   {
+      var query = ActDbContext.TestEntities_Own_SeparateMany_SeparateMany.WithTableHints(SqlServerTableHint.NoLock);
+
+      query.ToQueryString().Should().Be("SELECT [t].[Id], [t0].[TestEntity_Owns_SeparateMany_SeparateManyId], [t0].[Id], [t0].[IntColumn], [t0].[StringColumn], [t0].[OwnedEntity_Owns_SeparateManyTestEntity_Owns_SeparateMany_SeparateManyId], [t0].[OwnedEntity_Owns_SeparateManyId], [t0].[Id0], [t0].[IntColumn0], [t0].[StringColumn0]" + Environment.NewLine +
+                                        $"FROM {EscapedSchema}.[TestEntities_Own_SeparateMany_SeparateMany] AS [t] WITH (NOLOCK)" + Environment.NewLine +
+                                        "LEFT JOIN (" + Environment.NewLine +
+                                        "    SELECT [s].[TestEntity_Owns_SeparateMany_SeparateManyId], [s].[Id], [s].[IntColumn], [s].[StringColumn], [s0].[OwnedEntity_Owns_SeparateManyTestEntity_Owns_SeparateMany_SeparateManyId], [s0].[OwnedEntity_Owns_SeparateManyId], [s0].[Id] AS [Id0], [s0].[IntColumn] AS [IntColumn0], [s0].[StringColumn] AS [StringColumn0]" + Environment.NewLine +
+                                        $"    FROM {EscapedSchema}.[SeparateEntitiesMany_SeparateEntitiesMany] AS [s] WITH (NOLOCK)" + Environment.NewLine +
+                                        $"    LEFT JOIN {EscapedSchema}.[SeparateEntitiesMany_SeparateEntitiesMany_Inner] AS [s0] WITH (NOLOCK) ON [s].[TestEntity_Owns_SeparateMany_SeparateManyId] = [s0].[OwnedEntity_Owns_SeparateManyTestEntity_Owns_SeparateMany_SeparateManyId] AND [s].[Id] = [s0].[OwnedEntity_Owns_SeparateManyId]" + Environment.NewLine +
+                                        ") AS [t0] ON [t].[Id] = [t0].[TestEntity_Owns_SeparateMany_SeparateManyId]" + Environment.NewLine +
+                                        "ORDER BY [t].[Id], [t0].[TestEntity_Owns_SeparateMany_SeparateManyId], [t0].[Id], [t0].[OwnedEntity_Owns_SeparateManyTestEntity_Owns_SeparateMany_SeparateManyId], [t0].[OwnedEntity_Owns_SeparateManyId]");
+
+      var result = await query.ToListAsync();
+      result.Should().BeEmpty();
+   }
+
+   [Fact]
+   public async Task Should_add_table_hints_to_temp_table()
+   {
+      ConfigureModel = builder => builder.ConfigureTempTable<Guid>();
+
+      var tempTable = await ActDbContext.BulkInsertValuesIntoTempTableAsync(new[] { Guid.Empty });
+      var query = tempTable.Query.WithTableHints(SqlServerTableHint.UpdLock, SqlServerTableHint.RowLock);
+
+      query.ToQueryString().Should().Be("SELECT [#].[Column1]" + Environment.NewLine +
+                                        "FROM [#TempTable<Guid>_1] AS [#] WITH (UPDLOCK, ROWLOCK)");
+
+      var result = await query.ToListAsync();
+      result.Should().HaveCount(1);
+      result[0].Should().Be(Guid.Empty);
+
+      var joinQuery = tempTable.Query.WithTableHints(SqlServerTableHint.UpdLock, SqlServerTableHint.RowLock)
+                               .LeftJoin(tempTable.Query.WithTableHints(SqlServerTableHint.UpdLock),
+                                         e => e, e => e);
+
+      joinQuery.ToQueryString().Should().Be("SELECT [#].[Column1] AS [Left], [#0].[Column1] AS [Right]" + Environment.NewLine +
+                                            "FROM [#TempTable<Guid>_1] AS [#] WITH (UPDLOCK, ROWLOCK)" + Environment.NewLine +
+                                            "LEFT JOIN [#TempTable<Guid>_1] AS [#0] WITH (UPDLOCK) ON [#].[Column1] = [#0].[Column1]");
+
+      joinQuery = tempTable.Query.WithTableHints(SqlServerTableHint.UpdLock, SqlServerTableHint.RowLock)
+                           .LeftJoin(tempTable.Query.WithTableHints(SqlServerTableHint.UpdLock, SqlServerTableHint.RowLock),
+                                     e => e, e => e);
+
+      joinQuery.ToQueryString().Should().Be("SELECT [#].[Column1] AS [Left], [#0].[Column1] AS [Right]" + Environment.NewLine +
+                                            "FROM [#TempTable<Guid>_1] AS [#] WITH (UPDLOCK, ROWLOCK)" + Environment.NewLine +
+                                            "LEFT JOIN [#TempTable<Guid>_1] AS [#0] WITH (UPDLOCK, ROWLOCK) ON [#].[Column1] = [#0].[Column1]");
+   }
+
+   [Fact]
+   public async Task Should_work_with_projection_using_SplitQuery_behavior()
+   {
+      ConfigureModel = builder => builder.ConfigureTempTable<Guid>();
+
+      var parentId = new Guid("6EB48130-454B-46BC-9FEE-CDF411F69807");
+      var childId = new Guid("17A2014C-F7B2-40E8-82F4-42E754DCAA2D");
+      ArrangeDbContext.TestEntities.Add(new TestEntity
+                                        {
+                                           Id = parentId,
+                                           RequiredName = "RequiredName",
+                                           Children = { new() { Id = childId, RequiredName = "RequiredName" } }
+                                        });
+      await ArrangeDbContext.SaveChangesAsync();
+
+      await using var tempTable = await ActDbContext.BulkInsertValuesIntoTempTableAsync(new[] { parentId });
+
+      var result = await ActDbContext.TestEntities.WithTableHints(SqlServerTableHint.UpdLock, SqlServerTableHint.RowLock)
+                                     .AsSplitQuery()
+                                     .Where(c => tempTable.Query
+                                                          .WithTableHints(SqlServerTableHint.UpdLock)
+                                                          .Any(id => c.Id == id))
+                                     .Select(c => new
+                                                  {
+                                                     c.Id,
+                                                     ChildrenIds = c.Children.Select(o => o.Id).ToList()
+                                                  })
+                                     .ToListAsync();
+
+      result.Should().BeEquivalentTo(new[]
+                                     {
+                                        new
+                                        {
+                                           Id = parentId,
+                                           ChildrenIds = new List<Guid> { childId }
+                                        }
+                                     });
+
+      ExecutedCommands.Skip(ExecutedCommands.Count - 2).First().Should().Be("SELECT [t].[Id]" + Environment.NewLine +
+                                                                            $"FROM [{TestCtxProvider.Schema}].[TestEntities] AS [t] WITH (UPDLOCK, ROWLOCK)" + Environment.NewLine +
+                                                                            "WHERE [t].[Id] IN (" + Environment.NewLine +
+                                                                            "    SELECT [#].[Column1]" + Environment.NewLine +
+                                                                            "    FROM [#TempTable<Guid>_1] AS [#] WITH (UPDLOCK)" + Environment.NewLine +
+                                                                            ")" + Environment.NewLine +
+                                                                            "ORDER BY [t].[Id]");
+      ExecutedCommands.Last().Should().Be("SELECT [t0].[Id], [t].[Id]" + Environment.NewLine +
+                                          $"FROM [{TestCtxProvider.Schema}].[TestEntities] AS [t] WITH (UPDLOCK, ROWLOCK)" + Environment.NewLine +
+                                          $"INNER JOIN [{TestCtxProvider.Schema}].[TestEntities] AS [t0] ON [t].[Id] = [t0].[ParentId]" + Environment.NewLine +
+                                          "WHERE [t].[Id] IN (" + Environment.NewLine +
+                                          "    SELECT [#].[Column1]" + Environment.NewLine +
+                                          "    FROM [#TempTable<Guid>_1] AS [#] WITH (UPDLOCK)" + Environment.NewLine +
+                                          ")" + Environment.NewLine +
+                                          "ORDER BY [t].[Id]");
+   }
+}