<<<<<<< HEAD
using System.Data;
using System.Data.Common;
using Microsoft.Data.SqlClient;
using Microsoft.EntityFrameworkCore.Infrastructure;
using Microsoft.EntityFrameworkCore.Storage;
using Thinktecture.EntityFrameworkCore.BulkOperations;
using Thinktecture.TestDatabaseContext;

namespace Thinktecture.EntityFrameworkCore.TempTables.SqlServerTempTableCreatorTests;

// ReSharper disable once InconsistentNaming
public class CreateTempTableAsync : IntegrationTestsBase
{
   private readonly SqlServerTempTableCreationOptions _optionsWithNonUniqueName;
   private readonly string _connectionString;

   private SqlServerTempTableCreator? _sut;
   private SqlServerTempTableCreator SUT => _sut ??= (SqlServerTempTableCreator)ActDbContext.GetService<ITempTableCreator>();

   public CreateTempTableAsync(ITestOutputHelper testOutputHelper, SqlServerFixture sqlServerFixture)
      : base(testOutputHelper, sqlServerFixture)
   {
      _connectionString = sqlServerFixture.ConnectionString;
      _optionsWithNonUniqueName = new SqlServerTempTableCreationOptions { TableNameProvider = DefaultTempTableNameProvider.Instance, PrimaryKeyCreation = IPrimaryKeyPropertiesProvider.None };
   }

   [Fact]
   public async Task Should_create_temp_table_for_keyless_entity()
   {
      ConfigureModel = builder => builder.ConfigureTempTableEntity<CustomTempTable>();

      // ReSharper disable once RedundantArgumentDefaultValue
      await using var tempTable = await SUT.CreateTempTableAsync(ActDbContext.GetTempTableEntityType<CustomTempTable>(), _optionsWithNonUniqueName);

      var columns = AssertDbContext.GetTempTableColumns<CustomTempTable>().ToList();
      columns.Should().HaveCount(2);

      ValidateColumn(columns[0], nameof(CustomTempTable.Column1), "int", false);
      ValidateColumn(columns[1], nameof(CustomTempTable.Column2), "nvarchar", true);
   }

   [Fact]
   public async Task Should_delete_temp_table_on_dispose_if_DropTableOnDispose_is_true()
   {
      ConfigureModel = builder => builder.ConfigureTempTableEntity<CustomTempTable>();

      _optionsWithNonUniqueName.DropTableOnDispose = true;

      await using (await SUT.CreateTempTableAsync(ActDbContext.GetTempTableEntityType<CustomTempTable>(), _optionsWithNonUniqueName))
      {
      }

      AssertDbContext.GetTempTableColumns<CustomTempTable>().ToList()
                     .Should().HaveCount(0);
   }

   [Fact]
   public async Task Should_delete_temp_table_on_disposeAsync_if_DropTableOnDispose_is_true()
   {
      ConfigureModel = builder => builder.ConfigureTempTableEntity<CustomTempTable>();

      _optionsWithNonUniqueName.DropTableOnDispose = true;

      await using (await SUT.CreateTempTableAsync(ActDbContext.GetTempTableEntityType<CustomTempTable>(), _optionsWithNonUniqueName))
      {
      }

      AssertDbContext.GetTempTableColumns<CustomTempTable>().ToList()
                     .Should().HaveCount(0);
   }

   [Fact]
   public async Task Should_not_delete_temp_table_on_dispose_if_DropTableOnDispose_is_false()
   {
      ConfigureModel = builder => builder.ConfigureTempTableEntity<CustomTempTable>();

      _optionsWithNonUniqueName.DropTableOnDispose = false;

      // ReSharper disable once UseAwaitUsing
      await using (await SUT.CreateTempTableAsync(ActDbContext.GetTempTableEntityType<CustomTempTable>(), _optionsWithNonUniqueName))
      {
      }

      var columns = AssertDbContext.GetTempTableColumns<CustomTempTable>().ToList();
      columns.Should().HaveCount(2);

      ValidateColumn(columns[0], nameof(CustomTempTable.Column1), "int", false);
      ValidateColumn(columns[1], nameof(CustomTempTable.Column2), "nvarchar", true);
   }

   [Fact]
   public async Task Should_not_delete_temp_table_on_disposeAsync_if_DropTableOnDispose_is_false()
   {
      ConfigureModel = builder => builder.ConfigureTempTableEntity<CustomTempTable>();

      _optionsWithNonUniqueName.DropTableOnDispose = false;

      await using (await SUT.CreateTempTableAsync(ActDbContext.GetTempTableEntityType<CustomTempTable>(), _optionsWithNonUniqueName))
      {
      }

      var columns = AssertDbContext.GetTempTableColumns<CustomTempTable>().ToList();
      columns.Should().HaveCount(2);

      ValidateColumn(columns[0], nameof(CustomTempTable.Column1), "int", false);
      ValidateColumn(columns[1], nameof(CustomTempTable.Column2), "nvarchar", true);
   }

   [Fact]
   public async Task Should_create_temp_table_with_reusable_name()
   {
      ConfigureModel = builder => builder.ConfigureTempTableEntity<CustomTempTable>();

      var options = new TempTableCreationOptions { TableNameProvider = ReusingTempTableNameProvider.Instance, PrimaryKeyCreation = IPrimaryKeyPropertiesProvider.None };

      // ReSharper disable once RedundantArgumentDefaultValue
      await using var tempTable = await SUT.CreateTempTableAsync(ActDbContext.GetTempTableEntityType<CustomTempTable>(), options);

      var columns = AssertDbContext.GetTempTableColumns("#CustomTempTable_1").ToList();
      columns.Should().HaveCount(2);

      ValidateColumn(columns[0], nameof(CustomTempTable.Column1), "int", false);
      ValidateColumn(columns[1], nameof(CustomTempTable.Column2), "nvarchar", true);
   }

   [Fact]
   public async Task Should_reuse_name_after_it_is_freed()
   {
      ConfigureModel = builder => builder.ConfigureTempTableEntity<CustomTempTable>();

      var options = new TempTableCreationOptions { TableNameProvider = ReusingTempTableNameProvider.Instance, PrimaryKeyCreation = IPrimaryKeyPropertiesProvider.None };

      // ReSharper disable once RedundantArgumentDefaultValue
      await using (await SUT.CreateTempTableAsync(ActDbContext.GetTempTableEntityType<CustomTempTable>(), options))
      {
      }

      await using var tempTable = await SUT.CreateTempTableAsync(ActDbContext.GetTempTableEntityType<CustomTempTable>(), options);

      var columns = AssertDbContext.GetTempTableColumns("#CustomTempTable_1").ToList();
      columns.Should().HaveCount(2);

      ValidateColumn(columns[0], nameof(CustomTempTable.Column1), "int", false);
      ValidateColumn(columns[1], nameof(CustomTempTable.Column2), "nvarchar", true);
   }

   [Fact]
   public async Task Should_reuse_name_after_it_is_freed_although_previously_not_dropped()
   {
      ConfigureModel = builder => builder.ConfigureTempTableEntity<CustomTempTable>();

      var options = new TempTableCreationOptions
                    {
                       TableNameProvider = ReusingTempTableNameProvider.Instance,
                       PrimaryKeyCreation = IPrimaryKeyPropertiesProvider.None,
                       DropTableOnDispose = false
                    };

      // ReSharper disable once RedundantArgumentDefaultValue
      await using (await SUT.CreateTempTableAsync(ActDbContext.GetTempTableEntityType<CustomTempTable>(), options))
      {
      }

      options.TruncateTableIfExists = true;
      await using var tempTable = await SUT.CreateTempTableAsync(ActDbContext.GetTempTableEntityType<CustomTempTable>(), options);

      var columns = AssertDbContext.GetTempTableColumns("#CustomTempTable_1").ToList();
      columns.Should().HaveCount(2);

      ValidateColumn(columns[0], nameof(CustomTempTable.Column1), "int", false);
      ValidateColumn(columns[1], nameof(CustomTempTable.Column2), "nvarchar", true);

      AssertDbContext.GetTempTableColumns("#CustomTempTable_2").ToList()
                     .Should().HaveCount(0);
   }

   [Fact]
   public async Task Should_not_reuse_name_before_it_is_freed()
   {
      ConfigureModel = builder => builder.ConfigureTempTableEntity<CustomTempTable>();

      var options = new TempTableCreationOptions { TableNameProvider = ReusingTempTableNameProvider.Instance, PrimaryKeyCreation = IPrimaryKeyPropertiesProvider.None };

      // ReSharper disable once RedundantArgumentDefaultValue
      await using (await SUT.CreateTempTableAsync(ActDbContext.GetTempTableEntityType<CustomTempTable>(), options))
      {
         await SUT.CreateTempTableAsync(ActDbContext.GetTempTableEntityType<CustomTempTable>(), options);
      }

      var columns = AssertDbContext.GetTempTableColumns("#CustomTempTable_2").ToList();
      columns.Should().HaveCount(2);

      ValidateColumn(columns[0], nameof(CustomTempTable.Column1), "int", false);
      ValidateColumn(columns[1], nameof(CustomTempTable.Column2), "nvarchar", true);
   }

   [Fact]
   public async Task Should_reuse_name_in_sorted_order()
   {
      ConfigureModel = builder => builder.ConfigureTempTableEntity<CustomTempTable>();

      var options = new TempTableCreationOptions { TableNameProvider = ReusingTempTableNameProvider.Instance, PrimaryKeyCreation = IPrimaryKeyPropertiesProvider.None };

      // #CustomTempTable_1
      await using (await SUT.CreateTempTableAsync(ActDbContext.GetTempTableEntityType<CustomTempTable>(), options))
      {
         // #CustomTempTable_2
         await using (await SUT.CreateTempTableAsync(ActDbContext.GetTempTableEntityType<CustomTempTable>(), options))
         {
         }
      }

      // #CustomTempTable_1
      await using var tempTable = await SUT.CreateTempTableAsync(ActDbContext.GetTempTableEntityType<CustomTempTable>(), options);

      var columns = AssertDbContext.GetTempTableColumns("#CustomTempTable_1").ToList();
      columns.Should().HaveCount(2);

      ValidateColumn(columns[0], nameof(CustomTempTable.Column1), "int", false);
      ValidateColumn(columns[1], nameof(CustomTempTable.Column2), "nvarchar", true);
   }

   [Fact]
   public async Task Should_create_temp_table_with_provided_column_only()
   {
      ConfigureModel = builder => builder.ConfigureTempTableEntity<CustomTempTable>();

      _optionsWithNonUniqueName.PropertiesToInclude = IEntityPropertiesProvider.Include<CustomTempTable>(t => t.Column1);

      // ReSharper disable once RedundantArgumentDefaultValue
      await using var tempTable = await SUT.CreateTempTableAsync(ActDbContext.GetTempTableEntityType<CustomTempTable>(), _optionsWithNonUniqueName);

      var columns = AssertDbContext.GetTempTableColumns<CustomTempTable>().ToList();
      columns.Should().HaveCount(1);

      ValidateColumn(columns[0], nameof(CustomTempTable.Column1), "int", false);
   }

   [Fact]
   public async Task Should_create_pk_if_options_flag_is_set()
   {
      _optionsWithNonUniqueName.PrimaryKeyCreation = IPrimaryKeyPropertiesProvider.AdaptiveForced;

      ConfigureModel = builder => builder.ConfigureTempTable<int, string>(typeBuilder => typeBuilder.Property(s => s.Column2).IsRequired().HasMaxLength(100));

      // ReSharper disable once RedundantArgumentDefaultValue
      await using var tempTable = await SUT.CreateTempTableAsync(ActDbContext.GetTempTableEntityType<TempTable<int, string>>(), _optionsWithNonUniqueName);

      var constraints = await AssertDbContext.GetTempTableConstraints<TempTable<int, string>>().ToListAsync();
      constraints.Should().HaveCount(1)
                 .And.Subject.First().CONSTRAINT_TYPE.Should().Be("PRIMARY KEY");

      var keyColumns = await AssertDbContext.GetTempTableKeyColumns<TempTable<int, string>>().ToListAsync();
      keyColumns.Should().HaveCount(2);
      keyColumns[0].COLUMN_NAME.Should().Be(nameof(TempTable<int, string>.Column1));
      keyColumns[1].COLUMN_NAME.Should().Be(nameof(TempTable<int, string>.Column2));
   }

   [Fact]
   public async Task Should_throw_if_some_pk_columns_are_missing()
   {
      _optionsWithNonUniqueName.PrimaryKeyCreation = IPrimaryKeyPropertiesProvider.EntityTypeConfiguration;
      _optionsWithNonUniqueName.PropertiesToInclude = IEntityPropertiesProvider.Include<CustomTempTable>(t => t.Column1);

      ConfigureModel = builder => builder.ConfigureTempTableEntity<CustomTempTable>(false, typeBuilder =>
                                                                                           {
                                                                                              typeBuilder.Property(s => s.Column2).HasMaxLength(100);
                                                                                              typeBuilder.HasKey(s => new { s.Column1, s.Column2 });
                                                                                           });

      // ReSharper disable once RedundantArgumentDefaultValue
      await SUT.Awaiting(sut => sut.CreateTempTableAsync(ActDbContext.GetTempTableEntityType<CustomTempTable>(), _optionsWithNonUniqueName))
               .Should().ThrowAsync<ArgumentException>().WithMessage("""
                                                                     Cannot create PRIMARY KEY because not all key columns are part of the temp table.
                                                                     You may use other key properties providers like 'IPrimaryKeyPropertiesProvider.AdaptiveEntityTypeConfiguration' instead of 'IPrimaryKeyPropertiesProvider.EntityTypeConfiguration' to get different behaviors.
                                                                     Missing columns: Column2.
                                                                     """);
   }

   [Fact]
   public async Task Should_not_throw_if_some_pk_columns_are_missing_and_provider_is_Adaptive()
   {
      _optionsWithNonUniqueName.PrimaryKeyCreation = IPrimaryKeyPropertiesProvider.AdaptiveForced;
      _optionsWithNonUniqueName.PropertiesToInclude = IEntityPropertiesProvider.Include<CustomTempTable>(t => t.Column1);

      ConfigureModel = builder => builder.ConfigureTempTableEntity<CustomTempTable>(false, typeBuilder =>
                                                                                           {
                                                                                              typeBuilder.Property(s => s.Column2).HasMaxLength(100);
                                                                                              typeBuilder.HasKey(s => new { s.Column1, s.Column2 });
                                                                                           });

      // ReSharper disable once RedundantArgumentDefaultValue
      await using var tempTable = await SUT.CreateTempTableAsync(ActDbContext.GetTempTableEntityType<CustomTempTable>(), _optionsWithNonUniqueName);

      var keyColumns = await AssertDbContext.GetTempTableKeyColumns<CustomTempTable>().ToListAsync();
      keyColumns.Should().HaveCount(1);
      keyColumns[0].COLUMN_NAME.Should().Be(nameof(CustomTempTable.Column1));
   }

   [Fact]
   public async Task Should_open_connection()
   {
      await using var con = CreateConnection();

      var options = CreateOptions(con);

      await using var ctx = new TestDbContext(options, CreateDefaultSchema());

      ctx.Database.GetDbConnection().State.Should().Be(ConnectionState.Closed);

      // ReSharper disable once RedundantArgumentDefaultValue
      await using var tempTable = await ctx.GetService<ITempTableCreator>()
                                           .CreateTempTableAsync(ctx.GetTempTableEntityType<TestEntity>(), _optionsWithNonUniqueName);

      ctx.Database.GetDbConnection().State.Should().Be(ConnectionState.Open);
   }

   [Fact]
   public async Task Should_return_reference_to_be_able_to_close_connection_using_dispose()
   {
      await using var con = CreateConnection();

      var options = CreateOptions(con);

      await using var ctx = new TestDbContext(options, CreateDefaultSchema());

      ctx.Database.GetDbConnection().State.Should().Be(ConnectionState.Closed);

      // ReSharper disable once RedundantArgumentDefaultValue
      var tempTableReference = await ctx.GetService<ITempTableCreator>()
                                        .CreateTempTableAsync(ctx.GetTempTableEntityType<TestEntity>(), _optionsWithNonUniqueName);
      tempTableReference.Dispose();

      ctx.Database.GetDbConnection().State.Should().Be(ConnectionState.Closed);
   }

   [Fact]
   public async Task Should_return_reference_to_be_able_to_close_connection_using_disposeAsync()
   {
      await using var con = CreateConnection();

      var options = CreateOptions(con);

      await using var ctx = new TestDbContext(options, CreateDefaultSchema());

      ctx.Database.GetDbConnection().State.Should().Be(ConnectionState.Closed);

      // ReSharper disable once RedundantArgumentDefaultValue
      var tempTableReference = await ctx.GetService<ITempTableCreator>()
                                        .CreateTempTableAsync(ctx.GetTempTableEntityType<TestEntity>(), _optionsWithNonUniqueName);
      await tempTableReference.DisposeAsync();

      ctx.Database.GetDbConnection().State.Should().Be(ConnectionState.Closed);
   }

   [Fact]
   public async Task Should_return_reference_to_be_able_to_close_connection_even_if_ctx_is_disposed()
   {
      await using var con = CreateConnection();

      var options = CreateOptions(con);

      ITempTableReference tempTableReference;

      await using (var ctx = new TestDbContext(options, CreateDefaultSchema()))
      {
         ctx.Database.GetDbConnection().State.Should().Be(ConnectionState.Closed);

         // ReSharper disable once RedundantArgumentDefaultValue
         tempTableReference = await ctx.GetService<ITempTableCreator>()
                                       .CreateTempTableAsync(ctx.GetTempTableEntityType<TestEntity>(), _optionsWithNonUniqueName);
      }

      con.State.Should().Be(ConnectionState.Open);
      await tempTableReference.DisposeAsync();
      con.State.Should().Be(ConnectionState.Closed);
   }

   [Fact]
   public async Task Should_return_table_ref_that_does_nothing_after_connection_is_disposed()
   {
      await using var con = CreateConnection();

      var options = CreateOptions(con);

      await using var ctx = new TestDbContext(options, CreateDefaultSchema());

      ctx.Database.GetDbConnection().State.Should().Be(ConnectionState.Closed);

      // ReSharper disable once RedundantArgumentDefaultValue
      var tempTableReference = await ctx.GetService<ITempTableCreator>()
                                        .CreateTempTableAsync(ctx.GetTempTableEntityType<TestEntity>(), _optionsWithNonUniqueName);
      con.Dispose();

      con.State.Should().Be(ConnectionState.Closed);
      await tempTableReference.DisposeAsync();
      con.State.Should().Be(ConnectionState.Closed);
   }

   [Fact]
   public async Task Should_return_table_ref_that_does_nothing_after_connection_is_closed()
   {
      await using var con = CreateConnection();

      var options = CreateOptions(con);

      await using var ctx = new TestDbContext(options, CreateDefaultSchema());

      ctx.Database.GetDbConnection().State.Should().Be(ConnectionState.Closed);

      // ReSharper disable once RedundantArgumentDefaultValue
      var tempTableReference = await ctx.GetService<ITempTableCreator>()
                                        .CreateTempTableAsync(ctx.GetTempTableEntityType<TestEntity>(), _optionsWithNonUniqueName);
      await con.CloseAsync();

      await tempTableReference.DisposeAsync();
      con.State.Should().Be(ConnectionState.Closed);
   }

   [Fact]
   public async Task Should_return_reference_to_remove_temp_table()
   {
      ConfigureModel = builder => builder.ConfigureTempTableEntity<CustomTempTable>();

      // ReSharper disable once RedundantArgumentDefaultValue
      var tempTableReference = await SUT.CreateTempTableAsync(ActDbContext.GetTempTableEntityType<CustomTempTable>(), _optionsWithNonUniqueName);
      await tempTableReference.DisposeAsync();

      var columns = AssertDbContext.GetTempTableColumns<CustomTempTable>().ToList();
      columns.Should().BeEmpty();
   }

   [Fact]
   public async Task Should_create_temp_table_for_entityType()
   {
      // ReSharper disable once RedundantArgumentDefaultValue
      await using var tempTable = await SUT.CreateTempTableAsync(ActDbContext.GetTempTableEntityType<TestEntity>(), _optionsWithNonUniqueName);

      var columns = AssertDbContext.GetTempTableColumns<TestEntity>().OrderBy(c => c.COLUMN_NAME).ToList();
      columns.Should().HaveCount(9);

      ValidateColumn(columns[0], "_privateField", "int", false);
      ValidateColumn(columns[1], nameof(TestEntity.ConvertibleClass), "int", true);
      ValidateColumn(columns[2], nameof(TestEntity.Count), "int", false);
      ValidateColumn(columns[3], nameof(TestEntity.Id), "uniqueidentifier", false);
      ValidateColumn(columns[4], nameof(TestEntity.Name), "nvarchar", true);
      ValidateColumn(columns[5], nameof(TestEntity.NullableCount), "int", true);
      ValidateColumn(columns[6], nameof(TestEntity.ParentId), "uniqueidentifier", true);
      ValidateColumn(columns[7], nameof(TestEntity.PropertyWithBackingField), "int", false);
      ValidateColumn(columns[8], nameof(TestEntity.RequiredName), "nvarchar", false);
   }

   [Fact]
   public async Task Should_throw_if_temp_table_is_not_introduced()
   {
      await SUT.Awaiting(c => c.CreateTempTableAsync(ActDbContext.GetTempTableEntityType<TempTable<ConvertibleClass>>(), _optionsWithNonUniqueName))
               .Should().ThrowAsync<ArgumentException>();
   }

   [Fact]
   public async Task Should_create_temp_table_with_one_column()
   {
      ConfigureModel = builder => builder.ConfigureTempTable<int>();

      await using var tempTable = await SUT.CreateTempTableAsync(ActDbContext.GetTempTableEntityType<TempTable<int>>(), _optionsWithNonUniqueName);

      AssertDbContext.GetTempTableColumns<TempTable<int>>().ToList().Should().HaveCount(1);
   }

   [Fact]
   public async Task Should_create_temp_table_without_primary_key()
   {
      ConfigureModel = builder => builder.ConfigureTempTable<int>();

      await using var tempTable = await SUT.CreateTempTableAsync(ActDbContext.GetTempTableEntityType<TempTable<int>>(), _optionsWithNonUniqueName);

      var constraints = await AssertDbContext.GetTempTableConstraints<TempTable<int>>().ToListAsync();
      constraints.Should().HaveCount(0);
   }

   [Fact]
   public async Task Should_create_temp_table_with_int()
   {
      ConfigureModel = builder => builder.ConfigureTempTable<int>();

      await using var tempTable = await SUT.CreateTempTableAsync(ActDbContext.GetTempTableEntityType<TempTable<int>>(), _optionsWithNonUniqueName);

      var columns = AssertDbContext.GetTempTableColumns<TempTable<int>>().ToList();
      ValidateColumn(columns[0], nameof(TempTable<int>.Column1), "int", false);
   }

   [Fact]
   public async Task Should_create_temp_table_with_nullable_int()
   {
      ConfigureModel = builder => builder.ConfigureTempTable<int?>();

      await using var temptTable = await SUT.CreateTempTableAsync(ActDbContext.GetTempTableEntityType<TempTable<int?>>(), _optionsWithNonUniqueName);

      var columns = AssertDbContext.GetTempTableColumns<TempTable<int?>>().ToList();
      ValidateColumn(columns[0], nameof(TempTable<int?>.Column1), "int", true);
   }

   [Fact]
   public async Task Should_make_nullable_int_to_non_nullable_if_set_via_modelbuilder()
   {
      ConfigureModel = builder => builder.ConfigureTempTable<int?>(typeBuilder => typeBuilder.Property(t => t.Column1).IsRequired());

      await using var tempTable = await SUT.CreateTempTableAsync(ActDbContext.GetTempTableEntityType<TempTable<int?>>(), _optionsWithNonUniqueName);

      var columns = AssertDbContext.GetTempTableColumns<TempTable<int?>>().ToList();
      ValidateColumn(columns[0], nameof(TempTable<int?>.Column1), "int", false);
   }

   [Fact]
   public async Task Should_create_temp_table_with_double()
   {
      ConfigureModel = builder => builder.ConfigureTempTable<double>();

      await using var tempTable = await SUT.CreateTempTableAsync(ActDbContext.GetTempTableEntityType<TempTable<double>>(), _optionsWithNonUniqueName);

      var columns = AssertDbContext.GetTempTableColumns<TempTable<double>>().ToList();
      ValidateColumn(columns[0], nameof(TempTable<double>.Column1), "float", false);
   }

   [Fact]
   public async Task Should_create_temp_table_with_decimal()
   {
      ConfigureModel = builder => builder.ConfigureTempTable<decimal>();

      await using var tempTable = await SUT.CreateTempTableAsync(ActDbContext.GetTempTableEntityType<TempTable<decimal>>(), _optionsWithNonUniqueName);

      var columns = AssertDbContext.GetTempTableColumns<TempTable<decimal>>().ToList();
      ValidateColumn(columns[0], nameof(TempTable<decimal>.Column1), "decimal", false);
   }

   [Fact]
   public async Task Should_create_temp_table_with_decimal_with_explicit_precision()
   {
      ConfigureModel = builder => builder.ConfigureTempTable<decimal>(typeBuilder => typeBuilder.Property(t => t.Column1).HasPrecision(20, 5));

      await using var tempTable = await SUT.CreateTempTableAsync(ActDbContext.GetTempTableEntityType<TempTable<decimal>>(), _optionsWithNonUniqueName);

      var columns = AssertDbContext.GetTempTableColumns<TempTable<decimal>>().ToList();
      ValidateColumn(columns[0], nameof(TempTable<decimal>.Column1), "decimal", false, 20, 5);
   }

   [Fact]
   public async Task Should_create_temp_table_with_bool()
   {
      ConfigureModel = builder => builder.ConfigureTempTable<bool>();

      await using var tempTable = await SUT.CreateTempTableAsync(ActDbContext.GetTempTableEntityType<TempTable<bool>>(), _optionsWithNonUniqueName);

      var columns = AssertDbContext.GetTempTableColumns<TempTable<bool>>().ToList();
      ValidateColumn(columns[0], nameof(TempTable<bool>.Column1), "bit", false);
   }

   [Fact]
   public async Task Should_create_temp_table_with_string()
   {
      ConfigureModel = builder => builder.ConfigureTempTable<string>();

      await using var tempTable = await SUT.CreateTempTableAsync(ActDbContext.GetTempTableEntityType<TempTable<string>>(), _optionsWithNonUniqueName);

      var columns = AssertDbContext.GetTempTableColumns<TempTable<string>>().ToList();
      ValidateColumn(columns[0], nameof(TempTable<string>.Column1), "nvarchar", true);
   }

   [Fact]
   public async Task Should_create_temp_table_with_converter_and_default_value()
   {
      ConfigureModel = builder => builder.ConfigureTempTable<ConvertibleClass>(typeBuilder => typeBuilder.Property(t => t.Column1)
                                                                                                         .HasConversion(c => c.Key, k => new ConvertibleClass(k))
                                                                                                         .HasDefaultValue(new ConvertibleClass(1)));

      await using var tempTable = await SUT.CreateTempTableAsync(ActDbContext.GetTempTableEntityType<TempTable<ConvertibleClass>>(), _optionsWithNonUniqueName);

      var columns = AssertDbContext.GetTempTableColumns<TempTable<ConvertibleClass>>().ToList();
      ValidateColumn(columns[0], nameof(TempTable<ConvertibleClass>.Column1), "int", true, defaultValue: "((1))");
   }

   [Fact]
   public async Task Should_create_temp_table_with_string_with_max_length()
   {
      ConfigureModel = builder => builder.ConfigureTempTable<string>(typeBuilder => typeBuilder.Property(t => t.Column1).HasMaxLength(50));

      await using var tempTable = await SUT.CreateTempTableAsync(ActDbContext.GetTempTableEntityType<TempTable<string>>(), _optionsWithNonUniqueName);

      var columns = AssertDbContext.GetTempTableColumns<TempTable<string>>().ToList();
      ValidateColumn(columns[0], nameof(TempTable<string>.Column1), "nvarchar", true, charMaxLength: 50);
   }

   [Fact]
   public async Task Should_create_temp_table_with_2_columns()
   {
      ConfigureModel = builder => builder.ConfigureTempTable<int, string>();

      await using var tempTable = await SUT.CreateTempTableAsync(ActDbContext.GetTempTableEntityType<TempTable<int, string>>(), _optionsWithNonUniqueName);

      var columns = AssertDbContext.GetTempTableColumns<TempTable<int, string>>().ToList();
      columns.Should().HaveCount(2);

      ValidateColumn(columns[0], nameof(TempTable<int, string>.Column1), "int", false);
      ValidateColumn(columns[1], nameof(TempTable<int, string>.Column2), "nvarchar", true);
   }

   [Fact]
   public async Task Should_create_temp_table_with_default_database_collation()
   {
      ConfigureModel = builder => builder.ConfigureTempTableEntity<CustomTempTable>();
      _optionsWithNonUniqueName.UseDefaultDatabaseCollation = true;

      await SUT.CreateTempTableAsync(ActDbContext.GetTempTableEntityType<CustomTempTable>(), _optionsWithNonUniqueName);

      var columns = AssertDbContext.GetTempTableColumns<CustomTempTable>().ToList();
      columns.Should().HaveCount(2);

      ValidateColumn(columns[0], nameof(CustomTempTable.Column1), "int", false);
      ValidateColumn(columns[1], nameof(CustomTempTable.Column2), "nvarchar", true);
   }

   [Fact]
   public async Task Should_throw_if_temp_table_entity_contains_inlined_owned_type()
   {
      await SUT.Awaiting(sut => sut.CreateTempTableAsync(ActDbContext.GetTempTableEntityType<TestEntity_Owns_Inline>(), _optionsWithNonUniqueName))
               .Should().ThrowAsync<NotSupportedException>().WithMessage("Temp tables don't support owned entities.");
   }

   [Fact]
   public async Task Should_throw_if_temp_table_entity_contains_separated_owned_type()
   {
      var ownerEntityType = ActDbContext.GetTempTableEntityType<TestEntity_Owns_SeparateOne>();
      await SUT.Awaiting(sut => sut.CreateTempTableAsync(ownerEntityType, _optionsWithNonUniqueName))
               .Should().ThrowAsync<NotSupportedException>().WithMessage("Temp tables don't support owned entities.");

      var ownedTypeEntityType = ownerEntityType.GetNavigations().Single().TargetEntityType;
      await using var ownedTempTable = await SUT.CreateTempTableAsync(ownedTypeEntityType, _optionsWithNonUniqueName);

      var columns = AssertDbContext.GetTempTableColumns(ownedTypeEntityType).ToList();
      columns.Should().HaveCount(3);
      ValidateColumn(columns[0], $"{nameof(TestEntity_Owns_SeparateOne)}{nameof(TestEntity_Owns_SeparateOne.Id)}", "uniqueidentifier", false);
      ValidateColumn(columns[1], nameof(OwnedEntity.IntColumn), "int", false);
      ValidateColumn(columns[2], nameof(OwnedEntity.StringColumn), "nvarchar", true);
   }

   [Fact]
   public async Task Should_throw_when_selecting_separated_owned_type()
   {
      _optionsWithNonUniqueName.PropertiesToInclude = IEntityPropertiesProvider.Include<TestEntity_Owns_SeparateOne>(e => new
                                                                                                                          {
                                                                                                                             e.Id,
                                                                                                                             e.SeparateEntity
                                                                                                                          });
      await SUT.Awaiting(sut => sut.CreateTempTableAsync(ActDbContext.GetTempTableEntityType<TestEntity_Owns_SeparateOne>(), _optionsWithNonUniqueName))
               .Should().ThrowAsync<NotSupportedException>()
               .WithMessage("The entity 'Thinktecture.TestDatabaseContext.TestEntity_Owns_SeparateOne' must not contain owned entities.");
   }

   [Fact]
   public async Task Should_throw_if_temp_table_entity_contains_many_owned_types()
   {
      var ownerEntityType = ActDbContext.GetTempTableEntityType<TestEntity_Owns_SeparateMany>();
      await SUT.Awaiting(sut => sut.CreateTempTableAsync(ownerEntityType, _optionsWithNonUniqueName))
               .Should().ThrowAsync<NotSupportedException>().WithMessage("Temp tables don't support owned entities.");

      var ownedTypeEntityType = ownerEntityType.GetNavigations().Single().TargetEntityType;
      await using var ownedTempTable = await SUT.CreateTempTableAsync(ownedTypeEntityType, _optionsWithNonUniqueName);

      var columns = AssertDbContext.GetTempTableColumns(ownedTypeEntityType).ToList();
      columns.Should().HaveCount(4);
      ValidateColumn(columns[0], $"{nameof(TestEntity_Owns_SeparateMany)}{nameof(TestEntity_Owns_SeparateMany.Id)}", "uniqueidentifier", false);
      ValidateColumn(columns[1], "Id", "int", false);
      ValidateColumn(columns[2], nameof(OwnedEntity.IntColumn), "int", false);
      ValidateColumn(columns[3], nameof(OwnedEntity.StringColumn), "nvarchar", true);
   }

   [Fact]
   public async Task Should_honor_collation()
   {
      var entityType = ActDbContext.GetTempTableEntityType<TestEntityWithCollation>();
      await using var tempTable = await SUT.CreateTempTableAsync(entityType, _optionsWithNonUniqueName);

      var columns = AssertDbContext.GetTempTableColumns<TestEntityWithCollation>().ToList();
      columns.Should().HaveCount(3);

      var connection = AssertDbContext.Database.GetDbConnection();
      await using var command = connection.CreateCommand();
      command.Transaction = AssertDbContext.Database.CurrentTransaction?.GetDbTransaction();
      command.CommandText = "SELECT CONVERT (varchar(256), SERVERPROPERTY('collation'))";
      var databaseCollation = (string?)await command.ExecuteScalarAsync() ?? throw new Exception("Couldn't fetch database collection.");

      ValidateColumn(columns[0], nameof(TestEntityWithCollation.Id), "uniqueidentifier", false);
      ValidateColumn(columns[1], nameof(TestEntityWithCollation.ColumnWithCollation), "nvarchar", false, collation: "Japanese_CI_AS");
      ValidateColumn(columns[2], nameof(TestEntityWithCollation.ColumnWithoutCollation), "nvarchar", false, collation: databaseCollation);
   }

   [Fact]
   public async Task Should_create_temp_table_for_entity_with_complex_type()
   {
      var testEntity = ActDbContext.GetTempTableEntityType<TestEntityWithComplexType>();

      await using var tempTable = await SUT.CreateTempTableAsync(testEntity, _optionsWithNonUniqueName);

      var columns = await AssertDbContext.GetTempTableColumns(testEntity).ToListAsync();
      columns.Should().HaveCount(3);
      ValidateColumn(columns[0], nameof(TestEntityWithComplexType.Id), "uniqueidentifier", false);
      ValidateColumn(columns[1], $"{nameof(TestEntityWithComplexType.Boundary)}_{nameof(BoundaryValueObject.Lower)}", "int", false);
      ValidateColumn(columns[2], $"{nameof(TestEntityWithComplexType.Boundary)}_{nameof(BoundaryValueObject.Upper)}", "int", false);
   }

   private DbConnection CreateConnection()
   {
      return new SqlConnection(_connectionString);
   }

   private DbContextOptions<TestDbContext> CreateOptions(DbConnection connection)
   {
      return TestCtxProviderBuilder.CreateOptionsBuilder(connection, Schema).Options;
   }

   private static void ValidateColumn(
      InformationSchemaColumn column,
      string name,
      string type,
      bool isNullable,
      byte? numericPrecision = null,
      int? numericScale = null,
      int? charMaxLength = null,
      string? defaultValue = null,
      string? collation = null)
   {
      ArgumentNullException.ThrowIfNull(column);

      column.COLUMN_NAME.Should().Be(name);
      column.DATA_TYPE.Should().Be(type);
      column.IS_NULLABLE.Should().Be(isNullable ? "YES" : "NO");
      column.COLUMN_DEFAULT.Should().Be(defaultValue);

      if (collation is not null)
         column.COLLATION_NAME.Should().Be(collation);

      if (numericPrecision.HasValue)
         column.NUMERIC_PRECISION.Should().Be(numericPrecision.Value);

      if (numericScale.HasValue)
         column.NUMERIC_SCALE.Should().Be(numericScale.Value);

      if (charMaxLength.HasValue)
         column.CHARACTER_MAXIMUM_LENGTH.Should().Be(charMaxLength.Value);
   }

   private DbDefaultSchema? CreateDefaultSchema()
   {
      return Schema is null ? null : new DbDefaultSchema(Schema);
   }
}
=======
using System.Data;
using System.Data.Common;
using Microsoft.Data.SqlClient;
using Microsoft.EntityFrameworkCore.Infrastructure;
using Microsoft.EntityFrameworkCore.Storage;
using Thinktecture.EntityFrameworkCore.BulkOperations;
using Thinktecture.TestDatabaseContext;

namespace Thinktecture.EntityFrameworkCore.TempTables.SqlServerTempTableCreatorTests;

// ReSharper disable once InconsistentNaming
public class CreateTempTableAsync : IntegrationTestsBase
{
   private readonly SqlServerTempTableCreationOptions _optionsWithNonUniqueName;
   private readonly string _connectionString;

   private SqlServerTempTableCreator? _sut;
   private SqlServerTempTableCreator SUT => _sut ??= (SqlServerTempTableCreator)ActDbContext.GetService<ITempTableCreator>();

   public CreateTempTableAsync(ITestOutputHelper testOutputHelper, SqlServerFixture sqlServerFixture)
      : base(testOutputHelper, sqlServerFixture)
   {
      _connectionString = sqlServerFixture.ConnectionString;
      _optionsWithNonUniqueName = new SqlServerTempTableCreationOptions { TableNameProvider = DefaultTempTableNameProvider.Instance, PrimaryKeyCreation = IPrimaryKeyPropertiesProvider.None };
   }

   [Fact]
   public async Task Should_create_temp_table_for_keyless_entity()
   {
      ConfigureModel = builder => builder.ConfigureTempTableEntity<CustomTempTable>();

      // ReSharper disable once RedundantArgumentDefaultValue
      await using var tempTable = await SUT.CreateTempTableAsync(ActDbContext.GetTempTableEntityType<CustomTempTable>(), _optionsWithNonUniqueName);

      var columns = AssertDbContext.GetTempTableColumns<CustomTempTable>().ToList();
      columns.Should().HaveCount(2);

      ValidateColumn(columns[0], nameof(CustomTempTable.Column1), "int", false);
      ValidateColumn(columns[1], nameof(CustomTempTable.Column2), "nvarchar", true);
   }

   [Fact]
   public async Task Should_delete_temp_table_on_dispose_if_DropTableOnDispose_is_true()
   {
      ConfigureModel = builder => builder.ConfigureTempTableEntity<CustomTempTable>();

      _optionsWithNonUniqueName.DropTableOnDispose = true;

      await using (await SUT.CreateTempTableAsync(ActDbContext.GetTempTableEntityType<CustomTempTable>(), _optionsWithNonUniqueName))
      {
      }

      AssertDbContext.GetTempTableColumns<CustomTempTable>().ToList()
                     .Should().HaveCount(0);
   }

   [Fact]
   public async Task Should_delete_temp_table_on_disposeAsync_if_DropTableOnDispose_is_true()
   {
      ConfigureModel = builder => builder.ConfigureTempTableEntity<CustomTempTable>();

      _optionsWithNonUniqueName.DropTableOnDispose = true;

      await using (await SUT.CreateTempTableAsync(ActDbContext.GetTempTableEntityType<CustomTempTable>(), _optionsWithNonUniqueName))
      {
      }

      AssertDbContext.GetTempTableColumns<CustomTempTable>().ToList()
                     .Should().HaveCount(0);
   }

   [Fact]
   public async Task Should_use_existing_transaction_in_disposeAsync()
   {
      ConfigureModel = builder => builder.ConfigureTempTableEntity<CustomTempTable>();

      _optionsWithNonUniqueName.DropTableOnDispose = true;

      await using var tx = await ActDbContext.Database.BeginTransactionAsync();

      await using (await SUT.CreateTempTableAsync(ActDbContext.GetTempTableEntityType<CustomTempTable>(), _optionsWithNonUniqueName))
      {
      }

      await tx.CommitAsync();

      AssertDbContext.GetTempTableColumns<CustomTempTable>().ToList()
                     .Should().HaveCount(0);

   }

   [Fact]
   public async Task Should_not_delete_temp_table_on_dispose_if_DropTableOnDispose_is_false()
   {
      ConfigureModel = builder => builder.ConfigureTempTableEntity<CustomTempTable>();

      _optionsWithNonUniqueName.DropTableOnDispose = false;

      // ReSharper disable once UseAwaitUsing
      await using (await SUT.CreateTempTableAsync(ActDbContext.GetTempTableEntityType<CustomTempTable>(), _optionsWithNonUniqueName))
      {
      }

      var columns = AssertDbContext.GetTempTableColumns<CustomTempTable>().ToList();
      columns.Should().HaveCount(2);

      ValidateColumn(columns[0], nameof(CustomTempTable.Column1), "int", false);
      ValidateColumn(columns[1], nameof(CustomTempTable.Column2), "nvarchar", true);
   }

   [Fact]
   public async Task Should_not_delete_temp_table_on_disposeAsync_if_DropTableOnDispose_is_false()
   {
      ConfigureModel = builder => builder.ConfigureTempTableEntity<CustomTempTable>();

      _optionsWithNonUniqueName.DropTableOnDispose = false;

      await using (await SUT.CreateTempTableAsync(ActDbContext.GetTempTableEntityType<CustomTempTable>(), _optionsWithNonUniqueName))
      {
      }

      var columns = AssertDbContext.GetTempTableColumns<CustomTempTable>().ToList();
      columns.Should().HaveCount(2);

      ValidateColumn(columns[0], nameof(CustomTempTable.Column1), "int", false);
      ValidateColumn(columns[1], nameof(CustomTempTable.Column2), "nvarchar", true);
   }

   [Fact]
   public async Task Should_create_temp_table_with_reusable_name()
   {
      ConfigureModel = builder => builder.ConfigureTempTableEntity<CustomTempTable>();

      var options = new TempTableCreationOptions { TableNameProvider = ReusingTempTableNameProvider.Instance, PrimaryKeyCreation = IPrimaryKeyPropertiesProvider.None };

      // ReSharper disable once RedundantArgumentDefaultValue
      await using var tempTable = await SUT.CreateTempTableAsync(ActDbContext.GetTempTableEntityType<CustomTempTable>(), options);

      var columns = AssertDbContext.GetTempTableColumns("#CustomTempTable_1").ToList();
      columns.Should().HaveCount(2);

      ValidateColumn(columns[0], nameof(CustomTempTable.Column1), "int", false);
      ValidateColumn(columns[1], nameof(CustomTempTable.Column2), "nvarchar", true);
   }

   [Fact]
   public async Task Should_reuse_name_after_it_is_freed()
   {
      ConfigureModel = builder => builder.ConfigureTempTableEntity<CustomTempTable>();

      var options = new TempTableCreationOptions { TableNameProvider = ReusingTempTableNameProvider.Instance, PrimaryKeyCreation = IPrimaryKeyPropertiesProvider.None };

      // ReSharper disable once RedundantArgumentDefaultValue
      await using (await SUT.CreateTempTableAsync(ActDbContext.GetTempTableEntityType<CustomTempTable>(), options))
      {
      }

      await using var tempTable = await SUT.CreateTempTableAsync(ActDbContext.GetTempTableEntityType<CustomTempTable>(), options);

      var columns = AssertDbContext.GetTempTableColumns("#CustomTempTable_1").ToList();
      columns.Should().HaveCount(2);

      ValidateColumn(columns[0], nameof(CustomTempTable.Column1), "int", false);
      ValidateColumn(columns[1], nameof(CustomTempTable.Column2), "nvarchar", true);
   }

   [Fact]
   public async Task Should_reuse_name_after_it_is_freed_although_previously_not_dropped()
   {
      ConfigureModel = builder => builder.ConfigureTempTableEntity<CustomTempTable>();

      var options = new TempTableCreationOptions
                    {
                       TableNameProvider = ReusingTempTableNameProvider.Instance,
                       PrimaryKeyCreation = IPrimaryKeyPropertiesProvider.None,
                       DropTableOnDispose = false
                    };

      // ReSharper disable once RedundantArgumentDefaultValue
      await using (await SUT.CreateTempTableAsync(ActDbContext.GetTempTableEntityType<CustomTempTable>(), options))
      {
      }

      options.TruncateTableIfExists = true;
      await using var tempTable = await SUT.CreateTempTableAsync(ActDbContext.GetTempTableEntityType<CustomTempTable>(), options);

      var columns = AssertDbContext.GetTempTableColumns("#CustomTempTable_1").ToList();
      columns.Should().HaveCount(2);

      ValidateColumn(columns[0], nameof(CustomTempTable.Column1), "int", false);
      ValidateColumn(columns[1], nameof(CustomTempTable.Column2), "nvarchar", true);

      AssertDbContext.GetTempTableColumns("#CustomTempTable_2").ToList()
                     .Should().HaveCount(0);
   }

   [Fact]
   public async Task Should_not_reuse_name_before_it_is_freed()
   {
      ConfigureModel = builder => builder.ConfigureTempTableEntity<CustomTempTable>();

      var options = new TempTableCreationOptions { TableNameProvider = ReusingTempTableNameProvider.Instance, PrimaryKeyCreation = IPrimaryKeyPropertiesProvider.None };

      // ReSharper disable once RedundantArgumentDefaultValue
      await using (await SUT.CreateTempTableAsync(ActDbContext.GetTempTableEntityType<CustomTempTable>(), options))
      {
         await SUT.CreateTempTableAsync(ActDbContext.GetTempTableEntityType<CustomTempTable>(), options);
      }

      var columns = AssertDbContext.GetTempTableColumns("#CustomTempTable_2").ToList();
      columns.Should().HaveCount(2);

      ValidateColumn(columns[0], nameof(CustomTempTable.Column1), "int", false);
      ValidateColumn(columns[1], nameof(CustomTempTable.Column2), "nvarchar", true);
   }

   [Fact]
   public async Task Should_reuse_name_in_sorted_order()
   {
      ConfigureModel = builder => builder.ConfigureTempTableEntity<CustomTempTable>();

      var options = new TempTableCreationOptions { TableNameProvider = ReusingTempTableNameProvider.Instance, PrimaryKeyCreation = IPrimaryKeyPropertiesProvider.None };

      // #CustomTempTable_1
      await using (await SUT.CreateTempTableAsync(ActDbContext.GetTempTableEntityType<CustomTempTable>(), options))
      {
         // #CustomTempTable_2
         await using (await SUT.CreateTempTableAsync(ActDbContext.GetTempTableEntityType<CustomTempTable>(), options))
         {
         }
      }

      // #CustomTempTable_1
      await using var tempTable = await SUT.CreateTempTableAsync(ActDbContext.GetTempTableEntityType<CustomTempTable>(), options);

      var columns = AssertDbContext.GetTempTableColumns("#CustomTempTable_1").ToList();
      columns.Should().HaveCount(2);

      ValidateColumn(columns[0], nameof(CustomTempTable.Column1), "int", false);
      ValidateColumn(columns[1], nameof(CustomTempTable.Column2), "nvarchar", true);
   }

   [Fact]
   public async Task Should_create_temp_table_with_provided_column_only()
   {
      ConfigureModel = builder => builder.ConfigureTempTableEntity<CustomTempTable>();

      _optionsWithNonUniqueName.PropertiesToInclude = IEntityPropertiesProvider.Include<CustomTempTable>(t => t.Column1);

      // ReSharper disable once RedundantArgumentDefaultValue
      await using var tempTable = await SUT.CreateTempTableAsync(ActDbContext.GetTempTableEntityType<CustomTempTable>(), _optionsWithNonUniqueName);

      var columns = AssertDbContext.GetTempTableColumns<CustomTempTable>().ToList();
      columns.Should().HaveCount(1);

      ValidateColumn(columns[0], nameof(CustomTempTable.Column1), "int", false);
   }

   [Fact]
   public async Task Should_create_pk_if_options_flag_is_set()
   {
      _optionsWithNonUniqueName.PrimaryKeyCreation = IPrimaryKeyPropertiesProvider.AdaptiveForced;

      ConfigureModel = builder => builder.ConfigureTempTable<int, string>(typeBuilder => typeBuilder.Property(s => s.Column2).IsRequired().HasMaxLength(100));

      // ReSharper disable once RedundantArgumentDefaultValue
      await using var tempTable = await SUT.CreateTempTableAsync(ActDbContext.GetTempTableEntityType<TempTable<int, string>>(), _optionsWithNonUniqueName);

      var constraints = await AssertDbContext.GetTempTableConstraints<TempTable<int, string>>().ToListAsync();
      constraints.Should().HaveCount(1)
                 .And.Subject.First().CONSTRAINT_TYPE.Should().Be("PRIMARY KEY");

      var keyColumns = await AssertDbContext.GetTempTableKeyColumns<TempTable<int, string>>().ToListAsync();
      keyColumns.Should().HaveCount(2);
      keyColumns[0].COLUMN_NAME.Should().Be(nameof(TempTable<int, string>.Column1));
      keyColumns[1].COLUMN_NAME.Should().Be(nameof(TempTable<int, string>.Column2));
   }

   [Fact]
   public async Task Should_throw_if_some_pk_columns_are_missing()
   {
      _optionsWithNonUniqueName.PrimaryKeyCreation = IPrimaryKeyPropertiesProvider.EntityTypeConfiguration;
      _optionsWithNonUniqueName.PropertiesToInclude = IEntityPropertiesProvider.Include<CustomTempTable>(t => t.Column1);

      ConfigureModel = builder => builder.ConfigureTempTableEntity<CustomTempTable>(false, typeBuilder =>
                                                                                           {
                                                                                              typeBuilder.Property(s => s.Column2).HasMaxLength(100);
                                                                                              typeBuilder.HasKey(s => new { s.Column1, s.Column2 });
                                                                                           });

      // ReSharper disable once RedundantArgumentDefaultValue
      await SUT.Awaiting(sut => sut.CreateTempTableAsync(ActDbContext.GetTempTableEntityType<CustomTempTable>(), _optionsWithNonUniqueName))
               .Should().ThrowAsync<ArgumentException>().WithMessage("""
                                                                     Cannot create PRIMARY KEY because not all key columns are part of the temp table.
                                                                     You may use other key properties providers like 'IPrimaryKeyPropertiesProvider.AdaptiveEntityTypeConfiguration' instead of 'IPrimaryKeyPropertiesProvider.EntityTypeConfiguration' to get different behaviors.
                                                                     Missing columns: Column2.
                                                                     """);
   }

   [Fact]
   public async Task Should_not_throw_if_some_pk_columns_are_missing_and_provider_is_Adaptive()
   {
      _optionsWithNonUniqueName.PrimaryKeyCreation = IPrimaryKeyPropertiesProvider.AdaptiveForced;
      _optionsWithNonUniqueName.PropertiesToInclude = IEntityPropertiesProvider.Include<CustomTempTable>(t => t.Column1);

      ConfigureModel = builder => builder.ConfigureTempTableEntity<CustomTempTable>(false, typeBuilder =>
                                                                                           {
                                                                                              typeBuilder.Property(s => s.Column2).HasMaxLength(100);
                                                                                              typeBuilder.HasKey(s => new { s.Column1, s.Column2 });
                                                                                           });

      // ReSharper disable once RedundantArgumentDefaultValue
      await using var tempTable = await SUT.CreateTempTableAsync(ActDbContext.GetTempTableEntityType<CustomTempTable>(), _optionsWithNonUniqueName);

      var keyColumns = await AssertDbContext.GetTempTableKeyColumns<CustomTempTable>().ToListAsync();
      keyColumns.Should().HaveCount(1);
      keyColumns[0].COLUMN_NAME.Should().Be(nameof(CustomTempTable.Column1));
   }

   [Fact]
   public async Task Should_open_connection()
   {
      await using var con = CreateConnection();

      var options = CreateOptions(con);

      await using var ctx = new TestDbContext(options, CreateDefaultSchema());

      ctx.Database.GetDbConnection().State.Should().Be(ConnectionState.Closed);

      // ReSharper disable once RedundantArgumentDefaultValue
      await using var tempTable = await ctx.GetService<ITempTableCreator>()
                                           .CreateTempTableAsync(ctx.GetTempTableEntityType<TestEntity>(), _optionsWithNonUniqueName);

      ctx.Database.GetDbConnection().State.Should().Be(ConnectionState.Open);
   }

   [Fact]
   public async Task Should_return_reference_to_be_able_to_close_connection_using_dispose()
   {
      await using var con = CreateConnection();

      var options = CreateOptions(con);

      await using var ctx = new TestDbContext(options, CreateDefaultSchema());

      ctx.Database.GetDbConnection().State.Should().Be(ConnectionState.Closed);

      // ReSharper disable once RedundantArgumentDefaultValue
      var tempTableReference = await ctx.GetService<ITempTableCreator>()
                                        .CreateTempTableAsync(ctx.GetTempTableEntityType<TestEntity>(), _optionsWithNonUniqueName);
      tempTableReference.Dispose();

      ctx.Database.GetDbConnection().State.Should().Be(ConnectionState.Closed);
   }

   [Fact]
   public async Task Should_return_reference_to_be_able_to_close_connection_using_disposeAsync()
   {
      await using var con = CreateConnection();

      var options = CreateOptions(con);

      await using var ctx = new TestDbContext(options, CreateDefaultSchema());

      ctx.Database.GetDbConnection().State.Should().Be(ConnectionState.Closed);

      // ReSharper disable once RedundantArgumentDefaultValue
      var tempTableReference = await ctx.GetService<ITempTableCreator>()
                                        .CreateTempTableAsync(ctx.GetTempTableEntityType<TestEntity>(), _optionsWithNonUniqueName);
      await tempTableReference.DisposeAsync();

      ctx.Database.GetDbConnection().State.Should().Be(ConnectionState.Closed);
   }

   [Fact]
   public async Task Should_return_reference_to_be_able_to_close_connection_even_if_ctx_is_disposed()
   {
      await using var con = CreateConnection();

      var options = CreateOptions(con);

      ITempTableReference tempTableReference;

      await using (var ctx = new TestDbContext(options, CreateDefaultSchema()))
      {
         ctx.Database.GetDbConnection().State.Should().Be(ConnectionState.Closed);

         // ReSharper disable once RedundantArgumentDefaultValue
         tempTableReference = await ctx.GetService<ITempTableCreator>()
                                       .CreateTempTableAsync(ctx.GetTempTableEntityType<TestEntity>(), _optionsWithNonUniqueName);
      }

      con.State.Should().Be(ConnectionState.Open);
      await tempTableReference.DisposeAsync();
      con.State.Should().Be(ConnectionState.Closed);
   }

   [Fact]
   public async Task Should_return_table_ref_that_does_nothing_after_connection_is_disposed()
   {
      await using var con = CreateConnection();

      var options = CreateOptions(con);

      await using var ctx = new TestDbContext(options, CreateDefaultSchema());

      ctx.Database.GetDbConnection().State.Should().Be(ConnectionState.Closed);

      // ReSharper disable once RedundantArgumentDefaultValue
      var tempTableReference = await ctx.GetService<ITempTableCreator>()
                                        .CreateTempTableAsync(ctx.GetTempTableEntityType<TestEntity>(), _optionsWithNonUniqueName);
      con.Dispose();

      con.State.Should().Be(ConnectionState.Closed);
      await tempTableReference.DisposeAsync();
      con.State.Should().Be(ConnectionState.Closed);
   }

   [Fact]
   public async Task Should_return_table_ref_that_does_nothing_after_connection_is_closed()
   {
      await using var con = CreateConnection();

      var options = CreateOptions(con);

      await using var ctx = new TestDbContext(options, CreateDefaultSchema());

      ctx.Database.GetDbConnection().State.Should().Be(ConnectionState.Closed);

      // ReSharper disable once RedundantArgumentDefaultValue
      var tempTableReference = await ctx.GetService<ITempTableCreator>()
                                        .CreateTempTableAsync(ctx.GetTempTableEntityType<TestEntity>(), _optionsWithNonUniqueName);
      await con.CloseAsync();

      await tempTableReference.DisposeAsync();
      con.State.Should().Be(ConnectionState.Closed);
   }

   [Fact]
   public async Task Should_return_reference_to_remove_temp_table()
   {
      ConfigureModel = builder => builder.ConfigureTempTableEntity<CustomTempTable>();

      // ReSharper disable once RedundantArgumentDefaultValue
      var tempTableReference = await SUT.CreateTempTableAsync(ActDbContext.GetTempTableEntityType<CustomTempTable>(), _optionsWithNonUniqueName);
      await tempTableReference.DisposeAsync();

      var columns = AssertDbContext.GetTempTableColumns<CustomTempTable>().ToList();
      columns.Should().BeEmpty();
   }

   [Fact]
   public async Task Should_create_temp_table_for_entityType()
   {
      // ReSharper disable once RedundantArgumentDefaultValue
      await using var tempTable = await SUT.CreateTempTableAsync(ActDbContext.GetTempTableEntityType<TestEntity>(), _optionsWithNonUniqueName);

      var columns = AssertDbContext.GetTempTableColumns<TestEntity>().OrderBy(c => c.COLUMN_NAME).ToList();
      columns.Should().HaveCount(9);

      ValidateColumn(columns[0], "_privateField", "int", false);
      ValidateColumn(columns[1], nameof(TestEntity.ConvertibleClass), "int", true);
      ValidateColumn(columns[2], nameof(TestEntity.Count), "int", false);
      ValidateColumn(columns[3], nameof(TestEntity.Id), "uniqueidentifier", false);
      ValidateColumn(columns[4], nameof(TestEntity.Name), "nvarchar", true);
      ValidateColumn(columns[5], nameof(TestEntity.NullableCount), "int", true);
      ValidateColumn(columns[6], nameof(TestEntity.ParentId), "uniqueidentifier", true);
      ValidateColumn(columns[7], nameof(TestEntity.PropertyWithBackingField), "int", false);
      ValidateColumn(columns[8], nameof(TestEntity.RequiredName), "nvarchar", false);
   }

   [Fact]
   public async Task Should_throw_if_temp_table_is_not_introduced()
   {
      await SUT.Awaiting(c => c.CreateTempTableAsync(ActDbContext.GetTempTableEntityType<TempTable<ConvertibleClass>>(), _optionsWithNonUniqueName))
               .Should().ThrowAsync<ArgumentException>();
   }

   [Fact]
   public async Task Should_create_temp_table_with_one_column()
   {
      ConfigureModel = builder => builder.ConfigureTempTable<int>();

      await using var tempTable = await SUT.CreateTempTableAsync(ActDbContext.GetTempTableEntityType<TempTable<int>>(), _optionsWithNonUniqueName);

      AssertDbContext.GetTempTableColumns<TempTable<int>>().ToList().Should().HaveCount(1);
   }

   [Fact]
   public async Task Should_create_temp_table_without_primary_key()
   {
      ConfigureModel = builder => builder.ConfigureTempTable<int>();

      await using var tempTable = await SUT.CreateTempTableAsync(ActDbContext.GetTempTableEntityType<TempTable<int>>(), _optionsWithNonUniqueName);

      var constraints = await AssertDbContext.GetTempTableConstraints<TempTable<int>>().ToListAsync();
      constraints.Should().HaveCount(0);
   }

   [Fact]
   public async Task Should_create_temp_table_with_int()
   {
      ConfigureModel = builder => builder.ConfigureTempTable<int>();

      await using var tempTable = await SUT.CreateTempTableAsync(ActDbContext.GetTempTableEntityType<TempTable<int>>(), _optionsWithNonUniqueName);

      var columns = AssertDbContext.GetTempTableColumns<TempTable<int>>().ToList();
      ValidateColumn(columns[0], nameof(TempTable<int>.Column1), "int", false);
   }

   [Fact]
   public async Task Should_create_temp_table_with_nullable_int()
   {
      ConfigureModel = builder => builder.ConfigureTempTable<int?>();

      await using var temptTable = await SUT.CreateTempTableAsync(ActDbContext.GetTempTableEntityType<TempTable<int?>>(), _optionsWithNonUniqueName);

      var columns = AssertDbContext.GetTempTableColumns<TempTable<int?>>().ToList();
      ValidateColumn(columns[0], nameof(TempTable<int?>.Column1), "int", true);
   }

   [Fact]
   public async Task Should_make_nullable_int_to_non_nullable_if_set_via_modelbuilder()
   {
      ConfigureModel = builder => builder.ConfigureTempTable<int?>(typeBuilder => typeBuilder.Property(t => t.Column1).IsRequired());

      await using var tempTable = await SUT.CreateTempTableAsync(ActDbContext.GetTempTableEntityType<TempTable<int?>>(), _optionsWithNonUniqueName);

      var columns = AssertDbContext.GetTempTableColumns<TempTable<int?>>().ToList();
      ValidateColumn(columns[0], nameof(TempTable<int?>.Column1), "int", false);
   }

   [Fact]
   public async Task Should_create_temp_table_with_double()
   {
      ConfigureModel = builder => builder.ConfigureTempTable<double>();

      await using var tempTable = await SUT.CreateTempTableAsync(ActDbContext.GetTempTableEntityType<TempTable<double>>(), _optionsWithNonUniqueName);

      var columns = AssertDbContext.GetTempTableColumns<TempTable<double>>().ToList();
      ValidateColumn(columns[0], nameof(TempTable<double>.Column1), "float", false);
   }

   [Fact]
   public async Task Should_create_temp_table_with_decimal()
   {
      ConfigureModel = builder => builder.ConfigureTempTable<decimal>();

      await using var tempTable = await SUT.CreateTempTableAsync(ActDbContext.GetTempTableEntityType<TempTable<decimal>>(), _optionsWithNonUniqueName);

      var columns = AssertDbContext.GetTempTableColumns<TempTable<decimal>>().ToList();
      ValidateColumn(columns[0], nameof(TempTable<decimal>.Column1), "decimal", false);
   }

   [Fact]
   public async Task Should_create_temp_table_with_decimal_with_explicit_precision()
   {
      ConfigureModel = builder => builder.ConfigureTempTable<decimal>(typeBuilder => typeBuilder.Property(t => t.Column1).HasPrecision(20, 5));

      await using var tempTable = await SUT.CreateTempTableAsync(ActDbContext.GetTempTableEntityType<TempTable<decimal>>(), _optionsWithNonUniqueName);

      var columns = AssertDbContext.GetTempTableColumns<TempTable<decimal>>().ToList();
      ValidateColumn(columns[0], nameof(TempTable<decimal>.Column1), "decimal", false, 20, 5);
   }

   [Fact]
   public async Task Should_create_temp_table_with_bool()
   {
      ConfigureModel = builder => builder.ConfigureTempTable<bool>();

      await using var tempTable = await SUT.CreateTempTableAsync(ActDbContext.GetTempTableEntityType<TempTable<bool>>(), _optionsWithNonUniqueName);

      var columns = AssertDbContext.GetTempTableColumns<TempTable<bool>>().ToList();
      ValidateColumn(columns[0], nameof(TempTable<bool>.Column1), "bit", false);
   }

   [Fact]
   public async Task Should_create_temp_table_with_string()
   {
      ConfigureModel = builder => builder.ConfigureTempTable<string>();

      await using var tempTable = await SUT.CreateTempTableAsync(ActDbContext.GetTempTableEntityType<TempTable<string>>(), _optionsWithNonUniqueName);

      var columns = AssertDbContext.GetTempTableColumns<TempTable<string>>().ToList();
      ValidateColumn(columns[0], nameof(TempTable<string>.Column1), "nvarchar", true);
   }

   [Fact]
   public async Task Should_create_temp_table_with_converter_and_default_value()
   {
      ConfigureModel = builder => builder.ConfigureTempTable<ConvertibleClass>(typeBuilder => typeBuilder.Property(t => t.Column1)
                                                                                                         .HasConversion(c => c.Key, k => new ConvertibleClass(k))
                                                                                                         .HasDefaultValue(new ConvertibleClass(1)));

      await using var tempTable = await SUT.CreateTempTableAsync(ActDbContext.GetTempTableEntityType<TempTable<ConvertibleClass>>(), _optionsWithNonUniqueName);

      var columns = AssertDbContext.GetTempTableColumns<TempTable<ConvertibleClass>>().ToList();
      ValidateColumn(columns[0], nameof(TempTable<ConvertibleClass>.Column1), "int", true, defaultValue: "((1))");
   }

   [Fact]
   public async Task Should_create_temp_table_with_string_with_max_length()
   {
      ConfigureModel = builder => builder.ConfigureTempTable<string>(typeBuilder => typeBuilder.Property(t => t.Column1).HasMaxLength(50));

      await using var tempTable = await SUT.CreateTempTableAsync(ActDbContext.GetTempTableEntityType<TempTable<string>>(), _optionsWithNonUniqueName);

      var columns = AssertDbContext.GetTempTableColumns<TempTable<string>>().ToList();
      ValidateColumn(columns[0], nameof(TempTable<string>.Column1), "nvarchar", true, charMaxLength: 50);
   }

   [Fact]
   public async Task Should_create_temp_table_with_2_columns()
   {
      ConfigureModel = builder => builder.ConfigureTempTable<int, string>();

      await using var tempTable = await SUT.CreateTempTableAsync(ActDbContext.GetTempTableEntityType<TempTable<int, string>>(), _optionsWithNonUniqueName);

      var columns = AssertDbContext.GetTempTableColumns<TempTable<int, string>>().ToList();
      columns.Should().HaveCount(2);

      ValidateColumn(columns[0], nameof(TempTable<int, string>.Column1), "int", false);
      ValidateColumn(columns[1], nameof(TempTable<int, string>.Column2), "nvarchar", true);
   }

   [Fact]
   public async Task Should_create_temp_table_with_default_database_collation()
   {
      ConfigureModel = builder => builder.ConfigureTempTableEntity<CustomTempTable>();
      _optionsWithNonUniqueName.UseDefaultDatabaseCollation = true;

      await SUT.CreateTempTableAsync(ActDbContext.GetTempTableEntityType<CustomTempTable>(), _optionsWithNonUniqueName);

      var columns = AssertDbContext.GetTempTableColumns<CustomTempTable>().ToList();
      columns.Should().HaveCount(2);

      ValidateColumn(columns[0], nameof(CustomTempTable.Column1), "int", false);
      ValidateColumn(columns[1], nameof(CustomTempTable.Column2), "nvarchar", true);
   }

   [Fact]
   public async Task Should_throw_if_temp_table_entity_contains_inlined_owned_type()
   {
      await SUT.Awaiting(sut => sut.CreateTempTableAsync(ActDbContext.GetTempTableEntityType<TestEntity_Owns_Inline>(), _optionsWithNonUniqueName))
               .Should().ThrowAsync<NotSupportedException>().WithMessage("Temp tables don't support owned entities.");
   }

   [Fact]
   public async Task Should_throw_if_temp_table_entity_contains_separated_owned_type()
   {
      var ownerEntityType = ActDbContext.GetTempTableEntityType<TestEntity_Owns_SeparateOne>();
      await SUT.Awaiting(sut => sut.CreateTempTableAsync(ownerEntityType, _optionsWithNonUniqueName))
               .Should().ThrowAsync<NotSupportedException>().WithMessage("Temp tables don't support owned entities.");

      var ownedTypeEntityType = ownerEntityType.GetNavigations().Single().TargetEntityType;
      await using var ownedTempTable = await SUT.CreateTempTableAsync(ownedTypeEntityType, _optionsWithNonUniqueName);

      var columns = AssertDbContext.GetTempTableColumns(ownedTypeEntityType).ToList();
      columns.Should().HaveCount(3);
      ValidateColumn(columns[0], $"{nameof(TestEntity_Owns_SeparateOne)}{nameof(TestEntity_Owns_SeparateOne.Id)}", "uniqueidentifier", false);
      ValidateColumn(columns[1], nameof(OwnedEntity.IntColumn), "int", false);
      ValidateColumn(columns[2], nameof(OwnedEntity.StringColumn), "nvarchar", true);
   }

   [Fact]
   public async Task Should_throw_when_selecting_separated_owned_type()
   {
      _optionsWithNonUniqueName.PropertiesToInclude = IEntityPropertiesProvider.Include<TestEntity_Owns_SeparateOne>(e => new
                                                                                                                          {
                                                                                                                             e.Id,
                                                                                                                             e.SeparateEntity
                                                                                                                          });
      await SUT.Awaiting(sut => sut.CreateTempTableAsync(ActDbContext.GetTempTableEntityType<TestEntity_Owns_SeparateOne>(), _optionsWithNonUniqueName))
               .Should().ThrowAsync<NotSupportedException>()
               .WithMessage("The entity 'Thinktecture.TestDatabaseContext.TestEntity_Owns_SeparateOne' must not contain owned entities.");
   }

   [Fact]
   public async Task Should_throw_if_temp_table_entity_contains_many_owned_types()
   {
      var ownerEntityType = ActDbContext.GetTempTableEntityType<TestEntity_Owns_SeparateMany>();
      await SUT.Awaiting(sut => sut.CreateTempTableAsync(ownerEntityType, _optionsWithNonUniqueName))
               .Should().ThrowAsync<NotSupportedException>().WithMessage("Temp tables don't support owned entities.");

      var ownedTypeEntityType = ownerEntityType.GetNavigations().Single().TargetEntityType;
      await using var ownedTempTable = await SUT.CreateTempTableAsync(ownedTypeEntityType, _optionsWithNonUniqueName);

      var columns = AssertDbContext.GetTempTableColumns(ownedTypeEntityType).ToList();
      columns.Should().HaveCount(4);
      ValidateColumn(columns[0], $"{nameof(TestEntity_Owns_SeparateMany)}{nameof(TestEntity_Owns_SeparateMany.Id)}", "uniqueidentifier", false);
      ValidateColumn(columns[1], "Id", "int", false);
      ValidateColumn(columns[2], nameof(OwnedEntity.IntColumn), "int", false);
      ValidateColumn(columns[3], nameof(OwnedEntity.StringColumn), "nvarchar", true);
   }

   [Fact]
   public async Task Should_honor_collation()
   {
      var entityType = ActDbContext.GetTempTableEntityType<TestEntityWithCollation>();
      await using var tempTable = await SUT.CreateTempTableAsync(entityType, _optionsWithNonUniqueName);

      var columns = AssertDbContext.GetTempTableColumns<TestEntityWithCollation>().ToList();
      columns.Should().HaveCount(3);

      var connection = AssertDbContext.Database.GetDbConnection();
      await using var command = connection.CreateCommand();
      command.Transaction = AssertDbContext.Database.CurrentTransaction?.GetDbTransaction();
      command.CommandText = "SELECT CONVERT (varchar(256), SERVERPROPERTY('collation'))";
      var databaseCollation = (string?)await command.ExecuteScalarAsync() ?? throw new Exception("Couldn't fetch database collection.");

      ValidateColumn(columns[0], nameof(TestEntityWithCollation.Id), "uniqueidentifier", false);
      ValidateColumn(columns[1], nameof(TestEntityWithCollation.ColumnWithCollation), "nvarchar", false, collation: "Japanese_CI_AS");
      ValidateColumn(columns[2], nameof(TestEntityWithCollation.ColumnWithoutCollation), "nvarchar", false, collation: databaseCollation);
   }

   [Fact]
   public async Task Should_create_temp_table_for_entity_with_complex_type()
   {
      var testEntity = ActDbContext.GetTempTableEntityType<TestEntityWithComplexType>();

      await using var tempTable = await SUT.CreateTempTableAsync(testEntity, _optionsWithNonUniqueName);

      var columns = await AssertDbContext.GetTempTableColumns(testEntity).ToListAsync();
      columns.Should().HaveCount(3);
      ValidateColumn(columns[0], nameof(TestEntityWithComplexType.Id), "uniqueidentifier", false);
      ValidateColumn(columns[1], $"{nameof(TestEntityWithComplexType.Boundary)}_{nameof(BoundaryValueObject.Lower)}", "int", false);
      ValidateColumn(columns[2], $"{nameof(TestEntityWithComplexType.Boundary)}_{nameof(BoundaryValueObject.Upper)}", "int", false);
   }

   private DbConnection CreateConnection()
   {
      return new SqlConnection(_connectionString);
   }

   private DbContextOptions<TestDbContext> CreateOptions(DbConnection connection)
   {
      return TestCtxProviderBuilder.CreateOptionsBuilder(connection, Schema).Options;
   }

   private static void ValidateColumn(
      InformationSchemaColumn column,
      string name,
      string type,
      bool isNullable,
      byte? numericPrecision = null,
      int? numericScale = null,
      int? charMaxLength = null,
      string? defaultValue = null,
      string? collation = null)
   {
      ArgumentNullException.ThrowIfNull(column);

      column.COLUMN_NAME.Should().Be(name);
      column.DATA_TYPE.Should().Be(type);
      column.IS_NULLABLE.Should().Be(isNullable ? "YES" : "NO");
      column.COLUMN_DEFAULT.Should().Be(defaultValue);

      if (collation is not null)
         column.COLLATION_NAME.Should().Be(collation);

      if (numericPrecision.HasValue)
         column.NUMERIC_PRECISION.Should().Be(numericPrecision.Value);

      if (numericScale.HasValue)
         column.NUMERIC_SCALE.Should().Be(numericScale.Value);

      if (charMaxLength.HasValue)
         column.CHARACTER_MAXIMUM_LENGTH.Should().Be(charMaxLength.Value);
   }

   private DbDefaultSchema? CreateDefaultSchema()
   {
      return Schema is null ? null : new DbDefaultSchema(Schema);
   }
}
>>>>>>> 26a96dfa
<|MERGE_RESOLUTION|>--- conflicted
+++ resolved
@@ -1,4 +1,3 @@
-<<<<<<< HEAD
 using System.Data;
 using System.Data.Common;
 using Microsoft.Data.SqlClient;
@@ -65,6 +64,25 @@
       await using (await SUT.CreateTempTableAsync(ActDbContext.GetTempTableEntityType<CustomTempTable>(), _optionsWithNonUniqueName))
       {
       }
+
+      AssertDbContext.GetTempTableColumns<CustomTempTable>().ToList()
+                     .Should().HaveCount(0);
+   }
+
+   [Fact]
+   public async Task Should_use_existing_transaction_in_disposeAsync()
+   {
+      ConfigureModel = builder => builder.ConfigureTempTableEntity<CustomTempTable>();
+
+      _optionsWithNonUniqueName.DropTableOnDispose = true;
+
+      await using var tx = await ActDbContext.Database.BeginTransactionAsync();
+
+      await using (await SUT.CreateTempTableAsync(ActDbContext.GetTempTableEntityType<CustomTempTable>(), _optionsWithNonUniqueName))
+      {
+      }
+
+      await tx.CommitAsync();
 
       AssertDbContext.GetTempTableColumns<CustomTempTable>().ToList()
                      .Should().HaveCount(0);
@@ -754,782 +772,4 @@
    {
       return Schema is null ? null : new DbDefaultSchema(Schema);
    }
-}
-=======
-using System.Data;
-using System.Data.Common;
-using Microsoft.Data.SqlClient;
-using Microsoft.EntityFrameworkCore.Infrastructure;
-using Microsoft.EntityFrameworkCore.Storage;
-using Thinktecture.EntityFrameworkCore.BulkOperations;
-using Thinktecture.TestDatabaseContext;
-
-namespace Thinktecture.EntityFrameworkCore.TempTables.SqlServerTempTableCreatorTests;
-
-// ReSharper disable once InconsistentNaming
-public class CreateTempTableAsync : IntegrationTestsBase
-{
-   private readonly SqlServerTempTableCreationOptions _optionsWithNonUniqueName;
-   private readonly string _connectionString;
-
-   private SqlServerTempTableCreator? _sut;
-   private SqlServerTempTableCreator SUT => _sut ??= (SqlServerTempTableCreator)ActDbContext.GetService<ITempTableCreator>();
-
-   public CreateTempTableAsync(ITestOutputHelper testOutputHelper, SqlServerFixture sqlServerFixture)
-      : base(testOutputHelper, sqlServerFixture)
-   {
-      _connectionString = sqlServerFixture.ConnectionString;
-      _optionsWithNonUniqueName = new SqlServerTempTableCreationOptions { TableNameProvider = DefaultTempTableNameProvider.Instance, PrimaryKeyCreation = IPrimaryKeyPropertiesProvider.None };
-   }
-
-   [Fact]
-   public async Task Should_create_temp_table_for_keyless_entity()
-   {
-      ConfigureModel = builder => builder.ConfigureTempTableEntity<CustomTempTable>();
-
-      // ReSharper disable once RedundantArgumentDefaultValue
-      await using var tempTable = await SUT.CreateTempTableAsync(ActDbContext.GetTempTableEntityType<CustomTempTable>(), _optionsWithNonUniqueName);
-
-      var columns = AssertDbContext.GetTempTableColumns<CustomTempTable>().ToList();
-      columns.Should().HaveCount(2);
-
-      ValidateColumn(columns[0], nameof(CustomTempTable.Column1), "int", false);
-      ValidateColumn(columns[1], nameof(CustomTempTable.Column2), "nvarchar", true);
-   }
-
-   [Fact]
-   public async Task Should_delete_temp_table_on_dispose_if_DropTableOnDispose_is_true()
-   {
-      ConfigureModel = builder => builder.ConfigureTempTableEntity<CustomTempTable>();
-
-      _optionsWithNonUniqueName.DropTableOnDispose = true;
-
-      await using (await SUT.CreateTempTableAsync(ActDbContext.GetTempTableEntityType<CustomTempTable>(), _optionsWithNonUniqueName))
-      {
-      }
-
-      AssertDbContext.GetTempTableColumns<CustomTempTable>().ToList()
-                     .Should().HaveCount(0);
-   }
-
-   [Fact]
-   public async Task Should_delete_temp_table_on_disposeAsync_if_DropTableOnDispose_is_true()
-   {
-      ConfigureModel = builder => builder.ConfigureTempTableEntity<CustomTempTable>();
-
-      _optionsWithNonUniqueName.DropTableOnDispose = true;
-
-      await using (await SUT.CreateTempTableAsync(ActDbContext.GetTempTableEntityType<CustomTempTable>(), _optionsWithNonUniqueName))
-      {
-      }
-
-      AssertDbContext.GetTempTableColumns<CustomTempTable>().ToList()
-                     .Should().HaveCount(0);
-   }
-
-   [Fact]
-   public async Task Should_use_existing_transaction_in_disposeAsync()
-   {
-      ConfigureModel = builder => builder.ConfigureTempTableEntity<CustomTempTable>();
-
-      _optionsWithNonUniqueName.DropTableOnDispose = true;
-
-      await using var tx = await ActDbContext.Database.BeginTransactionAsync();
-
-      await using (await SUT.CreateTempTableAsync(ActDbContext.GetTempTableEntityType<CustomTempTable>(), _optionsWithNonUniqueName))
-      {
-      }
-
-      await tx.CommitAsync();
-
-      AssertDbContext.GetTempTableColumns<CustomTempTable>().ToList()
-                     .Should().HaveCount(0);
-
-   }
-
-   [Fact]
-   public async Task Should_not_delete_temp_table_on_dispose_if_DropTableOnDispose_is_false()
-   {
-      ConfigureModel = builder => builder.ConfigureTempTableEntity<CustomTempTable>();
-
-      _optionsWithNonUniqueName.DropTableOnDispose = false;
-
-      // ReSharper disable once UseAwaitUsing
-      await using (await SUT.CreateTempTableAsync(ActDbContext.GetTempTableEntityType<CustomTempTable>(), _optionsWithNonUniqueName))
-      {
-      }
-
-      var columns = AssertDbContext.GetTempTableColumns<CustomTempTable>().ToList();
-      columns.Should().HaveCount(2);
-
-      ValidateColumn(columns[0], nameof(CustomTempTable.Column1), "int", false);
-      ValidateColumn(columns[1], nameof(CustomTempTable.Column2), "nvarchar", true);
-   }
-
-   [Fact]
-   public async Task Should_not_delete_temp_table_on_disposeAsync_if_DropTableOnDispose_is_false()
-   {
-      ConfigureModel = builder => builder.ConfigureTempTableEntity<CustomTempTable>();
-
-      _optionsWithNonUniqueName.DropTableOnDispose = false;
-
-      await using (await SUT.CreateTempTableAsync(ActDbContext.GetTempTableEntityType<CustomTempTable>(), _optionsWithNonUniqueName))
-      {
-      }
-
-      var columns = AssertDbContext.GetTempTableColumns<CustomTempTable>().ToList();
-      columns.Should().HaveCount(2);
-
-      ValidateColumn(columns[0], nameof(CustomTempTable.Column1), "int", false);
-      ValidateColumn(columns[1], nameof(CustomTempTable.Column2), "nvarchar", true);
-   }
-
-   [Fact]
-   public async Task Should_create_temp_table_with_reusable_name()
-   {
-      ConfigureModel = builder => builder.ConfigureTempTableEntity<CustomTempTable>();
-
-      var options = new TempTableCreationOptions { TableNameProvider = ReusingTempTableNameProvider.Instance, PrimaryKeyCreation = IPrimaryKeyPropertiesProvider.None };
-
-      // ReSharper disable once RedundantArgumentDefaultValue
-      await using var tempTable = await SUT.CreateTempTableAsync(ActDbContext.GetTempTableEntityType<CustomTempTable>(), options);
-
-      var columns = AssertDbContext.GetTempTableColumns("#CustomTempTable_1").ToList();
-      columns.Should().HaveCount(2);
-
-      ValidateColumn(columns[0], nameof(CustomTempTable.Column1), "int", false);
-      ValidateColumn(columns[1], nameof(CustomTempTable.Column2), "nvarchar", true);
-   }
-
-   [Fact]
-   public async Task Should_reuse_name_after_it_is_freed()
-   {
-      ConfigureModel = builder => builder.ConfigureTempTableEntity<CustomTempTable>();
-
-      var options = new TempTableCreationOptions { TableNameProvider = ReusingTempTableNameProvider.Instance, PrimaryKeyCreation = IPrimaryKeyPropertiesProvider.None };
-
-      // ReSharper disable once RedundantArgumentDefaultValue
-      await using (await SUT.CreateTempTableAsync(ActDbContext.GetTempTableEntityType<CustomTempTable>(), options))
-      {
-      }
-
-      await using var tempTable = await SUT.CreateTempTableAsync(ActDbContext.GetTempTableEntityType<CustomTempTable>(), options);
-
-      var columns = AssertDbContext.GetTempTableColumns("#CustomTempTable_1").ToList();
-      columns.Should().HaveCount(2);
-
-      ValidateColumn(columns[0], nameof(CustomTempTable.Column1), "int", false);
-      ValidateColumn(columns[1], nameof(CustomTempTable.Column2), "nvarchar", true);
-   }
-
-   [Fact]
-   public async Task Should_reuse_name_after_it_is_freed_although_previously_not_dropped()
-   {
-      ConfigureModel = builder => builder.ConfigureTempTableEntity<CustomTempTable>();
-
-      var options = new TempTableCreationOptions
-                    {
-                       TableNameProvider = ReusingTempTableNameProvider.Instance,
-                       PrimaryKeyCreation = IPrimaryKeyPropertiesProvider.None,
-                       DropTableOnDispose = false
-                    };
-
-      // ReSharper disable once RedundantArgumentDefaultValue
-      await using (await SUT.CreateTempTableAsync(ActDbContext.GetTempTableEntityType<CustomTempTable>(), options))
-      {
-      }
-
-      options.TruncateTableIfExists = true;
-      await using var tempTable = await SUT.CreateTempTableAsync(ActDbContext.GetTempTableEntityType<CustomTempTable>(), options);
-
-      var columns = AssertDbContext.GetTempTableColumns("#CustomTempTable_1").ToList();
-      columns.Should().HaveCount(2);
-
-      ValidateColumn(columns[0], nameof(CustomTempTable.Column1), "int", false);
-      ValidateColumn(columns[1], nameof(CustomTempTable.Column2), "nvarchar", true);
-
-      AssertDbContext.GetTempTableColumns("#CustomTempTable_2").ToList()
-                     .Should().HaveCount(0);
-   }
-
-   [Fact]
-   public async Task Should_not_reuse_name_before_it_is_freed()
-   {
-      ConfigureModel = builder => builder.ConfigureTempTableEntity<CustomTempTable>();
-
-      var options = new TempTableCreationOptions { TableNameProvider = ReusingTempTableNameProvider.Instance, PrimaryKeyCreation = IPrimaryKeyPropertiesProvider.None };
-
-      // ReSharper disable once RedundantArgumentDefaultValue
-      await using (await SUT.CreateTempTableAsync(ActDbContext.GetTempTableEntityType<CustomTempTable>(), options))
-      {
-         await SUT.CreateTempTableAsync(ActDbContext.GetTempTableEntityType<CustomTempTable>(), options);
-      }
-
-      var columns = AssertDbContext.GetTempTableColumns("#CustomTempTable_2").ToList();
-      columns.Should().HaveCount(2);
-
-      ValidateColumn(columns[0], nameof(CustomTempTable.Column1), "int", false);
-      ValidateColumn(columns[1], nameof(CustomTempTable.Column2), "nvarchar", true);
-   }
-
-   [Fact]
-   public async Task Should_reuse_name_in_sorted_order()
-   {
-      ConfigureModel = builder => builder.ConfigureTempTableEntity<CustomTempTable>();
-
-      var options = new TempTableCreationOptions { TableNameProvider = ReusingTempTableNameProvider.Instance, PrimaryKeyCreation = IPrimaryKeyPropertiesProvider.None };
-
-      // #CustomTempTable_1
-      await using (await SUT.CreateTempTableAsync(ActDbContext.GetTempTableEntityType<CustomTempTable>(), options))
-      {
-         // #CustomTempTable_2
-         await using (await SUT.CreateTempTableAsync(ActDbContext.GetTempTableEntityType<CustomTempTable>(), options))
-         {
-         }
-      }
-
-      // #CustomTempTable_1
-      await using var tempTable = await SUT.CreateTempTableAsync(ActDbContext.GetTempTableEntityType<CustomTempTable>(), options);
-
-      var columns = AssertDbContext.GetTempTableColumns("#CustomTempTable_1").ToList();
-      columns.Should().HaveCount(2);
-
-      ValidateColumn(columns[0], nameof(CustomTempTable.Column1), "int", false);
-      ValidateColumn(columns[1], nameof(CustomTempTable.Column2), "nvarchar", true);
-   }
-
-   [Fact]
-   public async Task Should_create_temp_table_with_provided_column_only()
-   {
-      ConfigureModel = builder => builder.ConfigureTempTableEntity<CustomTempTable>();
-
-      _optionsWithNonUniqueName.PropertiesToInclude = IEntityPropertiesProvider.Include<CustomTempTable>(t => t.Column1);
-
-      // ReSharper disable once RedundantArgumentDefaultValue
-      await using var tempTable = await SUT.CreateTempTableAsync(ActDbContext.GetTempTableEntityType<CustomTempTable>(), _optionsWithNonUniqueName);
-
-      var columns = AssertDbContext.GetTempTableColumns<CustomTempTable>().ToList();
-      columns.Should().HaveCount(1);
-
-      ValidateColumn(columns[0], nameof(CustomTempTable.Column1), "int", false);
-   }
-
-   [Fact]
-   public async Task Should_create_pk_if_options_flag_is_set()
-   {
-      _optionsWithNonUniqueName.PrimaryKeyCreation = IPrimaryKeyPropertiesProvider.AdaptiveForced;
-
-      ConfigureModel = builder => builder.ConfigureTempTable<int, string>(typeBuilder => typeBuilder.Property(s => s.Column2).IsRequired().HasMaxLength(100));
-
-      // ReSharper disable once RedundantArgumentDefaultValue
-      await using var tempTable = await SUT.CreateTempTableAsync(ActDbContext.GetTempTableEntityType<TempTable<int, string>>(), _optionsWithNonUniqueName);
-
-      var constraints = await AssertDbContext.GetTempTableConstraints<TempTable<int, string>>().ToListAsync();
-      constraints.Should().HaveCount(1)
-                 .And.Subject.First().CONSTRAINT_TYPE.Should().Be("PRIMARY KEY");
-
-      var keyColumns = await AssertDbContext.GetTempTableKeyColumns<TempTable<int, string>>().ToListAsync();
-      keyColumns.Should().HaveCount(2);
-      keyColumns[0].COLUMN_NAME.Should().Be(nameof(TempTable<int, string>.Column1));
-      keyColumns[1].COLUMN_NAME.Should().Be(nameof(TempTable<int, string>.Column2));
-   }
-
-   [Fact]
-   public async Task Should_throw_if_some_pk_columns_are_missing()
-   {
-      _optionsWithNonUniqueName.PrimaryKeyCreation = IPrimaryKeyPropertiesProvider.EntityTypeConfiguration;
-      _optionsWithNonUniqueName.PropertiesToInclude = IEntityPropertiesProvider.Include<CustomTempTable>(t => t.Column1);
-
-      ConfigureModel = builder => builder.ConfigureTempTableEntity<CustomTempTable>(false, typeBuilder =>
-                                                                                           {
-                                                                                              typeBuilder.Property(s => s.Column2).HasMaxLength(100);
-                                                                                              typeBuilder.HasKey(s => new { s.Column1, s.Column2 });
-                                                                                           });
-
-      // ReSharper disable once RedundantArgumentDefaultValue
-      await SUT.Awaiting(sut => sut.CreateTempTableAsync(ActDbContext.GetTempTableEntityType<CustomTempTable>(), _optionsWithNonUniqueName))
-               .Should().ThrowAsync<ArgumentException>().WithMessage("""
-                                                                     Cannot create PRIMARY KEY because not all key columns are part of the temp table.
-                                                                     You may use other key properties providers like 'IPrimaryKeyPropertiesProvider.AdaptiveEntityTypeConfiguration' instead of 'IPrimaryKeyPropertiesProvider.EntityTypeConfiguration' to get different behaviors.
-                                                                     Missing columns: Column2.
-                                                                     """);
-   }
-
-   [Fact]
-   public async Task Should_not_throw_if_some_pk_columns_are_missing_and_provider_is_Adaptive()
-   {
-      _optionsWithNonUniqueName.PrimaryKeyCreation = IPrimaryKeyPropertiesProvider.AdaptiveForced;
-      _optionsWithNonUniqueName.PropertiesToInclude = IEntityPropertiesProvider.Include<CustomTempTable>(t => t.Column1);
-
-      ConfigureModel = builder => builder.ConfigureTempTableEntity<CustomTempTable>(false, typeBuilder =>
-                                                                                           {
-                                                                                              typeBuilder.Property(s => s.Column2).HasMaxLength(100);
-                                                                                              typeBuilder.HasKey(s => new { s.Column1, s.Column2 });
-                                                                                           });
-
-      // ReSharper disable once RedundantArgumentDefaultValue
-      await using var tempTable = await SUT.CreateTempTableAsync(ActDbContext.GetTempTableEntityType<CustomTempTable>(), _optionsWithNonUniqueName);
-
-      var keyColumns = await AssertDbContext.GetTempTableKeyColumns<CustomTempTable>().ToListAsync();
-      keyColumns.Should().HaveCount(1);
-      keyColumns[0].COLUMN_NAME.Should().Be(nameof(CustomTempTable.Column1));
-   }
-
-   [Fact]
-   public async Task Should_open_connection()
-   {
-      await using var con = CreateConnection();
-
-      var options = CreateOptions(con);
-
-      await using var ctx = new TestDbContext(options, CreateDefaultSchema());
-
-      ctx.Database.GetDbConnection().State.Should().Be(ConnectionState.Closed);
-
-      // ReSharper disable once RedundantArgumentDefaultValue
-      await using var tempTable = await ctx.GetService<ITempTableCreator>()
-                                           .CreateTempTableAsync(ctx.GetTempTableEntityType<TestEntity>(), _optionsWithNonUniqueName);
-
-      ctx.Database.GetDbConnection().State.Should().Be(ConnectionState.Open);
-   }
-
-   [Fact]
-   public async Task Should_return_reference_to_be_able_to_close_connection_using_dispose()
-   {
-      await using var con = CreateConnection();
-
-      var options = CreateOptions(con);
-
-      await using var ctx = new TestDbContext(options, CreateDefaultSchema());
-
-      ctx.Database.GetDbConnection().State.Should().Be(ConnectionState.Closed);
-
-      // ReSharper disable once RedundantArgumentDefaultValue
-      var tempTableReference = await ctx.GetService<ITempTableCreator>()
-                                        .CreateTempTableAsync(ctx.GetTempTableEntityType<TestEntity>(), _optionsWithNonUniqueName);
-      tempTableReference.Dispose();
-
-      ctx.Database.GetDbConnection().State.Should().Be(ConnectionState.Closed);
-   }
-
-   [Fact]
-   public async Task Should_return_reference_to_be_able_to_close_connection_using_disposeAsync()
-   {
-      await using var con = CreateConnection();
-
-      var options = CreateOptions(con);
-
-      await using var ctx = new TestDbContext(options, CreateDefaultSchema());
-
-      ctx.Database.GetDbConnection().State.Should().Be(ConnectionState.Closed);
-
-      // ReSharper disable once RedundantArgumentDefaultValue
-      var tempTableReference = await ctx.GetService<ITempTableCreator>()
-                                        .CreateTempTableAsync(ctx.GetTempTableEntityType<TestEntity>(), _optionsWithNonUniqueName);
-      await tempTableReference.DisposeAsync();
-
-      ctx.Database.GetDbConnection().State.Should().Be(ConnectionState.Closed);
-   }
-
-   [Fact]
-   public async Task Should_return_reference_to_be_able_to_close_connection_even_if_ctx_is_disposed()
-   {
-      await using var con = CreateConnection();
-
-      var options = CreateOptions(con);
-
-      ITempTableReference tempTableReference;
-
-      await using (var ctx = new TestDbContext(options, CreateDefaultSchema()))
-      {
-         ctx.Database.GetDbConnection().State.Should().Be(ConnectionState.Closed);
-
-         // ReSharper disable once RedundantArgumentDefaultValue
-         tempTableReference = await ctx.GetService<ITempTableCreator>()
-                                       .CreateTempTableAsync(ctx.GetTempTableEntityType<TestEntity>(), _optionsWithNonUniqueName);
-      }
-
-      con.State.Should().Be(ConnectionState.Open);
-      await tempTableReference.DisposeAsync();
-      con.State.Should().Be(ConnectionState.Closed);
-   }
-
-   [Fact]
-   public async Task Should_return_table_ref_that_does_nothing_after_connection_is_disposed()
-   {
-      await using var con = CreateConnection();
-
-      var options = CreateOptions(con);
-
-      await using var ctx = new TestDbContext(options, CreateDefaultSchema());
-
-      ctx.Database.GetDbConnection().State.Should().Be(ConnectionState.Closed);
-
-      // ReSharper disable once RedundantArgumentDefaultValue
-      var tempTableReference = await ctx.GetService<ITempTableCreator>()
-                                        .CreateTempTableAsync(ctx.GetTempTableEntityType<TestEntity>(), _optionsWithNonUniqueName);
-      con.Dispose();
-
-      con.State.Should().Be(ConnectionState.Closed);
-      await tempTableReference.DisposeAsync();
-      con.State.Should().Be(ConnectionState.Closed);
-   }
-
-   [Fact]
-   public async Task Should_return_table_ref_that_does_nothing_after_connection_is_closed()
-   {
-      await using var con = CreateConnection();
-
-      var options = CreateOptions(con);
-
-      await using var ctx = new TestDbContext(options, CreateDefaultSchema());
-
-      ctx.Database.GetDbConnection().State.Should().Be(ConnectionState.Closed);
-
-      // ReSharper disable once RedundantArgumentDefaultValue
-      var tempTableReference = await ctx.GetService<ITempTableCreator>()
-                                        .CreateTempTableAsync(ctx.GetTempTableEntityType<TestEntity>(), _optionsWithNonUniqueName);
-      await con.CloseAsync();
-
-      await tempTableReference.DisposeAsync();
-      con.State.Should().Be(ConnectionState.Closed);
-   }
-
-   [Fact]
-   public async Task Should_return_reference_to_remove_temp_table()
-   {
-      ConfigureModel = builder => builder.ConfigureTempTableEntity<CustomTempTable>();
-
-      // ReSharper disable once RedundantArgumentDefaultValue
-      var tempTableReference = await SUT.CreateTempTableAsync(ActDbContext.GetTempTableEntityType<CustomTempTable>(), _optionsWithNonUniqueName);
-      await tempTableReference.DisposeAsync();
-
-      var columns = AssertDbContext.GetTempTableColumns<CustomTempTable>().ToList();
-      columns.Should().BeEmpty();
-   }
-
-   [Fact]
-   public async Task Should_create_temp_table_for_entityType()
-   {
-      // ReSharper disable once RedundantArgumentDefaultValue
-      await using var tempTable = await SUT.CreateTempTableAsync(ActDbContext.GetTempTableEntityType<TestEntity>(), _optionsWithNonUniqueName);
-
-      var columns = AssertDbContext.GetTempTableColumns<TestEntity>().OrderBy(c => c.COLUMN_NAME).ToList();
-      columns.Should().HaveCount(9);
-
-      ValidateColumn(columns[0], "_privateField", "int", false);
-      ValidateColumn(columns[1], nameof(TestEntity.ConvertibleClass), "int", true);
-      ValidateColumn(columns[2], nameof(TestEntity.Count), "int", false);
-      ValidateColumn(columns[3], nameof(TestEntity.Id), "uniqueidentifier", false);
-      ValidateColumn(columns[4], nameof(TestEntity.Name), "nvarchar", true);
-      ValidateColumn(columns[5], nameof(TestEntity.NullableCount), "int", true);
-      ValidateColumn(columns[6], nameof(TestEntity.ParentId), "uniqueidentifier", true);
-      ValidateColumn(columns[7], nameof(TestEntity.PropertyWithBackingField), "int", false);
-      ValidateColumn(columns[8], nameof(TestEntity.RequiredName), "nvarchar", false);
-   }
-
-   [Fact]
-   public async Task Should_throw_if_temp_table_is_not_introduced()
-   {
-      await SUT.Awaiting(c => c.CreateTempTableAsync(ActDbContext.GetTempTableEntityType<TempTable<ConvertibleClass>>(), _optionsWithNonUniqueName))
-               .Should().ThrowAsync<ArgumentException>();
-   }
-
-   [Fact]
-   public async Task Should_create_temp_table_with_one_column()
-   {
-      ConfigureModel = builder => builder.ConfigureTempTable<int>();
-
-      await using var tempTable = await SUT.CreateTempTableAsync(ActDbContext.GetTempTableEntityType<TempTable<int>>(), _optionsWithNonUniqueName);
-
-      AssertDbContext.GetTempTableColumns<TempTable<int>>().ToList().Should().HaveCount(1);
-   }
-
-   [Fact]
-   public async Task Should_create_temp_table_without_primary_key()
-   {
-      ConfigureModel = builder => builder.ConfigureTempTable<int>();
-
-      await using var tempTable = await SUT.CreateTempTableAsync(ActDbContext.GetTempTableEntityType<TempTable<int>>(), _optionsWithNonUniqueName);
-
-      var constraints = await AssertDbContext.GetTempTableConstraints<TempTable<int>>().ToListAsync();
-      constraints.Should().HaveCount(0);
-   }
-
-   [Fact]
-   public async Task Should_create_temp_table_with_int()
-   {
-      ConfigureModel = builder => builder.ConfigureTempTable<int>();
-
-      await using var tempTable = await SUT.CreateTempTableAsync(ActDbContext.GetTempTableEntityType<TempTable<int>>(), _optionsWithNonUniqueName);
-
-      var columns = AssertDbContext.GetTempTableColumns<TempTable<int>>().ToList();
-      ValidateColumn(columns[0], nameof(TempTable<int>.Column1), "int", false);
-   }
-
-   [Fact]
-   public async Task Should_create_temp_table_with_nullable_int()
-   {
-      ConfigureModel = builder => builder.ConfigureTempTable<int?>();
-
-      await using var temptTable = await SUT.CreateTempTableAsync(ActDbContext.GetTempTableEntityType<TempTable<int?>>(), _optionsWithNonUniqueName);
-
-      var columns = AssertDbContext.GetTempTableColumns<TempTable<int?>>().ToList();
-      ValidateColumn(columns[0], nameof(TempTable<int?>.Column1), "int", true);
-   }
-
-   [Fact]
-   public async Task Should_make_nullable_int_to_non_nullable_if_set_via_modelbuilder()
-   {
-      ConfigureModel = builder => builder.ConfigureTempTable<int?>(typeBuilder => typeBuilder.Property(t => t.Column1).IsRequired());
-
-      await using var tempTable = await SUT.CreateTempTableAsync(ActDbContext.GetTempTableEntityType<TempTable<int?>>(), _optionsWithNonUniqueName);
-
-      var columns = AssertDbContext.GetTempTableColumns<TempTable<int?>>().ToList();
-      ValidateColumn(columns[0], nameof(TempTable<int?>.Column1), "int", false);
-   }
-
-   [Fact]
-   public async Task Should_create_temp_table_with_double()
-   {
-      ConfigureModel = builder => builder.ConfigureTempTable<double>();
-
-      await using var tempTable = await SUT.CreateTempTableAsync(ActDbContext.GetTempTableEntityType<TempTable<double>>(), _optionsWithNonUniqueName);
-
-      var columns = AssertDbContext.GetTempTableColumns<TempTable<double>>().ToList();
-      ValidateColumn(columns[0], nameof(TempTable<double>.Column1), "float", false);
-   }
-
-   [Fact]
-   public async Task Should_create_temp_table_with_decimal()
-   {
-      ConfigureModel = builder => builder.ConfigureTempTable<decimal>();
-
-      await using var tempTable = await SUT.CreateTempTableAsync(ActDbContext.GetTempTableEntityType<TempTable<decimal>>(), _optionsWithNonUniqueName);
-
-      var columns = AssertDbContext.GetTempTableColumns<TempTable<decimal>>().ToList();
-      ValidateColumn(columns[0], nameof(TempTable<decimal>.Column1), "decimal", false);
-   }
-
-   [Fact]
-   public async Task Should_create_temp_table_with_decimal_with_explicit_precision()
-   {
-      ConfigureModel = builder => builder.ConfigureTempTable<decimal>(typeBuilder => typeBuilder.Property(t => t.Column1).HasPrecision(20, 5));
-
-      await using var tempTable = await SUT.CreateTempTableAsync(ActDbContext.GetTempTableEntityType<TempTable<decimal>>(), _optionsWithNonUniqueName);
-
-      var columns = AssertDbContext.GetTempTableColumns<TempTable<decimal>>().ToList();
-      ValidateColumn(columns[0], nameof(TempTable<decimal>.Column1), "decimal", false, 20, 5);
-   }
-
-   [Fact]
-   public async Task Should_create_temp_table_with_bool()
-   {
-      ConfigureModel = builder => builder.ConfigureTempTable<bool>();
-
-      await using var tempTable = await SUT.CreateTempTableAsync(ActDbContext.GetTempTableEntityType<TempTable<bool>>(), _optionsWithNonUniqueName);
-
-      var columns = AssertDbContext.GetTempTableColumns<TempTable<bool>>().ToList();
-      ValidateColumn(columns[0], nameof(TempTable<bool>.Column1), "bit", false);
-   }
-
-   [Fact]
-   public async Task Should_create_temp_table_with_string()
-   {
-      ConfigureModel = builder => builder.ConfigureTempTable<string>();
-
-      await using var tempTable = await SUT.CreateTempTableAsync(ActDbContext.GetTempTableEntityType<TempTable<string>>(), _optionsWithNonUniqueName);
-
-      var columns = AssertDbContext.GetTempTableColumns<TempTable<string>>().ToList();
-      ValidateColumn(columns[0], nameof(TempTable<string>.Column1), "nvarchar", true);
-   }
-
-   [Fact]
-   public async Task Should_create_temp_table_with_converter_and_default_value()
-   {
-      ConfigureModel = builder => builder.ConfigureTempTable<ConvertibleClass>(typeBuilder => typeBuilder.Property(t => t.Column1)
-                                                                                                         .HasConversion(c => c.Key, k => new ConvertibleClass(k))
-                                                                                                         .HasDefaultValue(new ConvertibleClass(1)));
-
-      await using var tempTable = await SUT.CreateTempTableAsync(ActDbContext.GetTempTableEntityType<TempTable<ConvertibleClass>>(), _optionsWithNonUniqueName);
-
-      var columns = AssertDbContext.GetTempTableColumns<TempTable<ConvertibleClass>>().ToList();
-      ValidateColumn(columns[0], nameof(TempTable<ConvertibleClass>.Column1), "int", true, defaultValue: "((1))");
-   }
-
-   [Fact]
-   public async Task Should_create_temp_table_with_string_with_max_length()
-   {
-      ConfigureModel = builder => builder.ConfigureTempTable<string>(typeBuilder => typeBuilder.Property(t => t.Column1).HasMaxLength(50));
-
-      await using var tempTable = await SUT.CreateTempTableAsync(ActDbContext.GetTempTableEntityType<TempTable<string>>(), _optionsWithNonUniqueName);
-
-      var columns = AssertDbContext.GetTempTableColumns<TempTable<string>>().ToList();
-      ValidateColumn(columns[0], nameof(TempTable<string>.Column1), "nvarchar", true, charMaxLength: 50);
-   }
-
-   [Fact]
-   public async Task Should_create_temp_table_with_2_columns()
-   {
-      ConfigureModel = builder => builder.ConfigureTempTable<int, string>();
-
-      await using var tempTable = await SUT.CreateTempTableAsync(ActDbContext.GetTempTableEntityType<TempTable<int, string>>(), _optionsWithNonUniqueName);
-
-      var columns = AssertDbContext.GetTempTableColumns<TempTable<int, string>>().ToList();
-      columns.Should().HaveCount(2);
-
-      ValidateColumn(columns[0], nameof(TempTable<int, string>.Column1), "int", false);
-      ValidateColumn(columns[1], nameof(TempTable<int, string>.Column2), "nvarchar", true);
-   }
-
-   [Fact]
-   public async Task Should_create_temp_table_with_default_database_collation()
-   {
-      ConfigureModel = builder => builder.ConfigureTempTableEntity<CustomTempTable>();
-      _optionsWithNonUniqueName.UseDefaultDatabaseCollation = true;
-
-      await SUT.CreateTempTableAsync(ActDbContext.GetTempTableEntityType<CustomTempTable>(), _optionsWithNonUniqueName);
-
-      var columns = AssertDbContext.GetTempTableColumns<CustomTempTable>().ToList();
-      columns.Should().HaveCount(2);
-
-      ValidateColumn(columns[0], nameof(CustomTempTable.Column1), "int", false);
-      ValidateColumn(columns[1], nameof(CustomTempTable.Column2), "nvarchar", true);
-   }
-
-   [Fact]
-   public async Task Should_throw_if_temp_table_entity_contains_inlined_owned_type()
-   {
-      await SUT.Awaiting(sut => sut.CreateTempTableAsync(ActDbContext.GetTempTableEntityType<TestEntity_Owns_Inline>(), _optionsWithNonUniqueName))
-               .Should().ThrowAsync<NotSupportedException>().WithMessage("Temp tables don't support owned entities.");
-   }
-
-   [Fact]
-   public async Task Should_throw_if_temp_table_entity_contains_separated_owned_type()
-   {
-      var ownerEntityType = ActDbContext.GetTempTableEntityType<TestEntity_Owns_SeparateOne>();
-      await SUT.Awaiting(sut => sut.CreateTempTableAsync(ownerEntityType, _optionsWithNonUniqueName))
-               .Should().ThrowAsync<NotSupportedException>().WithMessage("Temp tables don't support owned entities.");
-
-      var ownedTypeEntityType = ownerEntityType.GetNavigations().Single().TargetEntityType;
-      await using var ownedTempTable = await SUT.CreateTempTableAsync(ownedTypeEntityType, _optionsWithNonUniqueName);
-
-      var columns = AssertDbContext.GetTempTableColumns(ownedTypeEntityType).ToList();
-      columns.Should().HaveCount(3);
-      ValidateColumn(columns[0], $"{nameof(TestEntity_Owns_SeparateOne)}{nameof(TestEntity_Owns_SeparateOne.Id)}", "uniqueidentifier", false);
-      ValidateColumn(columns[1], nameof(OwnedEntity.IntColumn), "int", false);
-      ValidateColumn(columns[2], nameof(OwnedEntity.StringColumn), "nvarchar", true);
-   }
-
-   [Fact]
-   public async Task Should_throw_when_selecting_separated_owned_type()
-   {
-      _optionsWithNonUniqueName.PropertiesToInclude = IEntityPropertiesProvider.Include<TestEntity_Owns_SeparateOne>(e => new
-                                                                                                                          {
-                                                                                                                             e.Id,
-                                                                                                                             e.SeparateEntity
-                                                                                                                          });
-      await SUT.Awaiting(sut => sut.CreateTempTableAsync(ActDbContext.GetTempTableEntityType<TestEntity_Owns_SeparateOne>(), _optionsWithNonUniqueName))
-               .Should().ThrowAsync<NotSupportedException>()
-               .WithMessage("The entity 'Thinktecture.TestDatabaseContext.TestEntity_Owns_SeparateOne' must not contain owned entities.");
-   }
-
-   [Fact]
-   public async Task Should_throw_if_temp_table_entity_contains_many_owned_types()
-   {
-      var ownerEntityType = ActDbContext.GetTempTableEntityType<TestEntity_Owns_SeparateMany>();
-      await SUT.Awaiting(sut => sut.CreateTempTableAsync(ownerEntityType, _optionsWithNonUniqueName))
-               .Should().ThrowAsync<NotSupportedException>().WithMessage("Temp tables don't support owned entities.");
-
-      var ownedTypeEntityType = ownerEntityType.GetNavigations().Single().TargetEntityType;
-      await using var ownedTempTable = await SUT.CreateTempTableAsync(ownedTypeEntityType, _optionsWithNonUniqueName);
-
-      var columns = AssertDbContext.GetTempTableColumns(ownedTypeEntityType).ToList();
-      columns.Should().HaveCount(4);
-      ValidateColumn(columns[0], $"{nameof(TestEntity_Owns_SeparateMany)}{nameof(TestEntity_Owns_SeparateMany.Id)}", "uniqueidentifier", false);
-      ValidateColumn(columns[1], "Id", "int", false);
-      ValidateColumn(columns[2], nameof(OwnedEntity.IntColumn), "int", false);
-      ValidateColumn(columns[3], nameof(OwnedEntity.StringColumn), "nvarchar", true);
-   }
-
-   [Fact]
-   public async Task Should_honor_collation()
-   {
-      var entityType = ActDbContext.GetTempTableEntityType<TestEntityWithCollation>();
-      await using var tempTable = await SUT.CreateTempTableAsync(entityType, _optionsWithNonUniqueName);
-
-      var columns = AssertDbContext.GetTempTableColumns<TestEntityWithCollation>().ToList();
-      columns.Should().HaveCount(3);
-
-      var connection = AssertDbContext.Database.GetDbConnection();
-      await using var command = connection.CreateCommand();
-      command.Transaction = AssertDbContext.Database.CurrentTransaction?.GetDbTransaction();
-      command.CommandText = "SELECT CONVERT (varchar(256), SERVERPROPERTY('collation'))";
-      var databaseCollation = (string?)await command.ExecuteScalarAsync() ?? throw new Exception("Couldn't fetch database collection.");
-
-      ValidateColumn(columns[0], nameof(TestEntityWithCollation.Id), "uniqueidentifier", false);
-      ValidateColumn(columns[1], nameof(TestEntityWithCollation.ColumnWithCollation), "nvarchar", false, collation: "Japanese_CI_AS");
-      ValidateColumn(columns[2], nameof(TestEntityWithCollation.ColumnWithoutCollation), "nvarchar", false, collation: databaseCollation);
-   }
-
-   [Fact]
-   public async Task Should_create_temp_table_for_entity_with_complex_type()
-   {
-      var testEntity = ActDbContext.GetTempTableEntityType<TestEntityWithComplexType>();
-
-      await using var tempTable = await SUT.CreateTempTableAsync(testEntity, _optionsWithNonUniqueName);
-
-      var columns = await AssertDbContext.GetTempTableColumns(testEntity).ToListAsync();
-      columns.Should().HaveCount(3);
-      ValidateColumn(columns[0], nameof(TestEntityWithComplexType.Id), "uniqueidentifier", false);
-      ValidateColumn(columns[1], $"{nameof(TestEntityWithComplexType.Boundary)}_{nameof(BoundaryValueObject.Lower)}", "int", false);
-      ValidateColumn(columns[2], $"{nameof(TestEntityWithComplexType.Boundary)}_{nameof(BoundaryValueObject.Upper)}", "int", false);
-   }
-
-   private DbConnection CreateConnection()
-   {
-      return new SqlConnection(_connectionString);
-   }
-
-   private DbContextOptions<TestDbContext> CreateOptions(DbConnection connection)
-   {
-      return TestCtxProviderBuilder.CreateOptionsBuilder(connection, Schema).Options;
-   }
-
-   private static void ValidateColumn(
-      InformationSchemaColumn column,
-      string name,
-      string type,
-      bool isNullable,
-      byte? numericPrecision = null,
-      int? numericScale = null,
-      int? charMaxLength = null,
-      string? defaultValue = null,
-      string? collation = null)
-   {
-      ArgumentNullException.ThrowIfNull(column);
-
-      column.COLUMN_NAME.Should().Be(name);
-      column.DATA_TYPE.Should().Be(type);
-      column.IS_NULLABLE.Should().Be(isNullable ? "YES" : "NO");
-      column.COLUMN_DEFAULT.Should().Be(defaultValue);
-
-      if (collation is not null)
-         column.COLLATION_NAME.Should().Be(collation);
-
-      if (numericPrecision.HasValue)
-         column.NUMERIC_PRECISION.Should().Be(numericPrecision.Value);
-
-      if (numericScale.HasValue)
-         column.NUMERIC_SCALE.Should().Be(numericScale.Value);
-
-      if (charMaxLength.HasValue)
-         column.CHARACTER_MAXIMUM_LENGTH.Should().Be(charMaxLength.Value);
-   }
-
-   private DbDefaultSchema? CreateDefaultSchema()
-   {
-      return Schema is null ? null : new DbDefaultSchema(Schema);
-   }
-}
->>>>>>> 26a96dfa
+}