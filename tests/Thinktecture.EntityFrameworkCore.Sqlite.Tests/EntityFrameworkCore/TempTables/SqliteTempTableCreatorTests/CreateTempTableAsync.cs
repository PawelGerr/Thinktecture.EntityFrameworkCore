--- conflicted
+++ resolved
@@ -1,4 +1,3 @@
-<<<<<<< HEAD
 using System.Data;
 using System.Text;
 using Microsoft.Data.Sqlite;
@@ -70,6 +69,26 @@
    }
 
    [Fact]
+   public async Task Should_use_existing_transaction_in_disposeAsync()
+   {
+      ConfigureModel = builder => builder.ConfigureTempTableEntity<CustomTempTable>();
+
+      _optionsWithNonUniqueNameAndNoPrimaryKey.DropTableOnDispose = true;
+
+      await using var tx = await ActDbContext.Database.BeginTransactionAsync();
+
+      // ReSharper disable once UseAwaitUsing
+      await using (await SUT.CreateTempTableAsync(ActDbContext.GetTempTableEntityType<CustomTempTable>(), _optionsWithNonUniqueNameAndNoPrimaryKey))
+      {
+      }
+
+      await tx.CommitAsync();
+
+      AssertDbContext.GetTempTableColumns<CustomTempTable>().ToList()
+                     .Should().HaveCount(0);
+   }
+
+   [Fact]
    public async Task Should_delete_temp_table_on_disposeAsync_if_DropTableOnDispose_is_true()
    {
       ConfigureModel = builder => builder.ConfigureTempTableEntity<CustomTempTable>();
@@ -737,765 +756,4 @@
       column.NotNull.Should().Be(isNullable ? 0 : 1);
       column.Dflt_Value.Should().Be(defaultValue);
    }
-}
-=======
-using System.Data;
-using System.Text;
-using Microsoft.Data.Sqlite;
-using Microsoft.EntityFrameworkCore.Diagnostics;
-using Microsoft.EntityFrameworkCore.Infrastructure;
-using Microsoft.EntityFrameworkCore.Storage;
-using Microsoft.Extensions.ObjectPool;
-using Thinktecture.EntityFrameworkCore.BulkOperations;
-using Thinktecture.TestDatabaseContext;
-
-namespace Thinktecture.EntityFrameworkCore.TempTables.SqliteTempTableCreatorTests;
-
-// ReSharper disable once InconsistentNaming
-public class CreateTempTableAsync : SchemaChangingIntegrationTestsBase
-{
-   private readonly ISqlGenerationHelper _sqlGenerationHelperMock;
-   private readonly TempTableCreationOptions _optionsWithNonUniqueNameAndNoPrimaryKey;
-
-   private SqliteTempTableCreator? _sut;
-
-   private SqliteTempTableCreator SUT => _sut ??= new SqliteTempTableCreator(ActDbContext.GetService<ICurrentDbContext>(),
-                                                                             ActDbContext.GetService<IDiagnosticsLogger<DbLoggerCategory.Query>>(),
-                                                                             _sqlGenerationHelperMock,
-                                                                             ActDbContext.GetService<IRelationalTypeMappingSource>(),
-                                                                             ActDbContext.GetService<ObjectPool<StringBuilder>>(),
-                                                                             new TempTableStatementCache<SqliteTempTableCreatorCacheKey>());
-
-   public CreateTempTableAsync(ITestOutputHelper testOutputHelper)
-      : base(testOutputHelper)
-   {
-      _sqlGenerationHelperMock = Substitute.For<ISqlGenerationHelper>();
-      _sqlGenerationHelperMock.DelimitIdentifier(Arg.Any<string>(), Arg.Any<string>())
-                              .Returns(x => x[1] == null ? $"\"{x[0]}\"" : $"\"{x[1]}\".\"{x[0]}\"");
-      _sqlGenerationHelperMock.DelimitIdentifier(Arg.Any<string>())
-                              .Returns(x => $"\"{x[0]}\"");
-
-      _optionsWithNonUniqueNameAndNoPrimaryKey = new TempTableCreationOptions { TableNameProvider = DefaultTempTableNameProvider.Instance, PrimaryKeyCreation = IPrimaryKeyPropertiesProvider.None };
-   }
-
-   [Fact]
-   public async Task Should_create_temp_table_for_keyless_entity()
-   {
-      ConfigureModel = builder => builder.ConfigureTempTableEntity<CustomTempTable>();
-
-      // ReSharper disable once RedundantArgumentDefaultValue
-      await using var tempTable = await SUT.CreateTempTableAsync(ActDbContext.GetTempTableEntityType<CustomTempTable>(), _optionsWithNonUniqueNameAndNoPrimaryKey);
-
-      var columns = AssertDbContext.GetTempTableColumns<CustomTempTable>().ToList();
-      columns.Should().HaveCount(2);
-
-      ValidateColumn(columns[0], nameof(CustomTempTable.Column1), "INTEGER", false);
-      ValidateColumn(columns[1], nameof(CustomTempTable.Column2), "TEXT", true);
-   }
-
-   [Fact]
-   public async Task Should_delete_temp_table_on_dispose_if_DropTableOnDispose_is_true()
-   {
-      ConfigureModel = builder => builder.ConfigureTempTableEntity<CustomTempTable>();
-
-      _optionsWithNonUniqueNameAndNoPrimaryKey.DropTableOnDispose = true;
-
-      // ReSharper disable once UseAwaitUsing
-      await using (await SUT.CreateTempTableAsync(ActDbContext.GetTempTableEntityType<CustomTempTable>(), _optionsWithNonUniqueNameAndNoPrimaryKey))
-      {
-      }
-
-      AssertDbContext.GetTempTableColumns<CustomTempTable>().ToList()
-                     .Should().HaveCount(0);
-   }
-
-   [Fact]
-   public async Task Should_use_existing_transaction_in_disposeAsync()
-   {
-      ConfigureModel = builder => builder.ConfigureTempTableEntity<CustomTempTable>();
-
-      _optionsWithNonUniqueNameAndNoPrimaryKey.DropTableOnDispose = true;
-
-      await using var tx = await ActDbContext.Database.BeginTransactionAsync();
-
-      // ReSharper disable once UseAwaitUsing
-      await using (await SUT.CreateTempTableAsync(ActDbContext.GetTempTableEntityType<CustomTempTable>(), _optionsWithNonUniqueNameAndNoPrimaryKey))
-      {
-      }
-
-      await tx.CommitAsync();
-
-      AssertDbContext.GetTempTableColumns<CustomTempTable>().ToList()
-                     .Should().HaveCount(0);
-   }
-
-   [Fact]
-   public async Task Should_delete_temp_table_on_disposeAsync_if_DropTableOnDispose_is_true()
-   {
-      ConfigureModel = builder => builder.ConfigureTempTableEntity<CustomTempTable>();
-
-      _optionsWithNonUniqueNameAndNoPrimaryKey.DropTableOnDispose = true;
-
-      await using (await SUT.CreateTempTableAsync(ActDbContext.GetTempTableEntityType<CustomTempTable>(), _optionsWithNonUniqueNameAndNoPrimaryKey))
-      {
-      }
-
-      AssertDbContext.GetTempTableColumns<CustomTempTable>().ToList()
-                     .Should().HaveCount(0);
-   }
-
-   [Fact]
-   public async Task Should_not_delete_temp_table_on_dispose_if_DropTableOnDispose_is_false()
-   {
-      ConfigureModel = builder => builder.ConfigureTempTableEntity<CustomTempTable>();
-
-      _optionsWithNonUniqueNameAndNoPrimaryKey.DropTableOnDispose = false;
-
-      // ReSharper disable once UseAwaitUsing
-      await using (await SUT.CreateTempTableAsync(ActDbContext.GetTempTableEntityType<CustomTempTable>(), _optionsWithNonUniqueNameAndNoPrimaryKey))
-      {
-      }
-
-      var columns = AssertDbContext.GetTempTableColumns<CustomTempTable>().ToList();
-      columns.Should().HaveCount(2);
-
-      ValidateColumn(columns[0], nameof(CustomTempTable.Column1), "INTEGER", false);
-      ValidateColumn(columns[1], nameof(CustomTempTable.Column2), "TEXT", true);
-   }
-
-   [Fact]
-   public async Task Should_not_delete_temp_table_on_disposeAsync_if_DropTableOnDispose_is_false()
-   {
-      ConfigureModel = builder => builder.ConfigureTempTableEntity<CustomTempTable>();
-
-      _optionsWithNonUniqueNameAndNoPrimaryKey.DropTableOnDispose = false;
-
-      await using (await SUT.CreateTempTableAsync(ActDbContext.GetTempTableEntityType<CustomTempTable>(), _optionsWithNonUniqueNameAndNoPrimaryKey))
-      {
-      }
-
-      var columns = AssertDbContext.GetTempTableColumns<CustomTempTable>().ToList();
-      columns.Should().HaveCount(2);
-
-      ValidateColumn(columns[0], nameof(CustomTempTable.Column1), "INTEGER", false);
-      ValidateColumn(columns[1], nameof(CustomTempTable.Column2), "TEXT", true);
-   }
-
-   [Fact]
-   public async Task Should_create_temp_table_with_reusable_name()
-   {
-      ConfigureModel = builder => builder.ConfigureTempTableEntity<CustomTempTable>();
-
-      var options = new TempTableCreationOptions { TableNameProvider = ReusingTempTableNameProvider.Instance };
-
-      // ReSharper disable once RedundantArgumentDefaultValue
-      await using var tempTable = await SUT.CreateTempTableAsync(ActDbContext.GetTempTableEntityType<CustomTempTable>(), options);
-
-      var columns = AssertDbContext.GetTempTableColumns("#CustomTempTable_1").ToList();
-      columns.Should().HaveCount(2);
-
-      ValidateColumn(columns[0], nameof(CustomTempTable.Column1), "INTEGER", false);
-      ValidateColumn(columns[1], nameof(CustomTempTable.Column2), "TEXT", true);
-   }
-
-   [Fact]
-   public async Task Should_reuse_name_after_it_is_freed()
-   {
-      ConfigureModel = builder => builder.ConfigureTempTableEntity<CustomTempTable>();
-
-      var options = new TempTableCreationOptions { TableNameProvider = ReusingTempTableNameProvider.Instance };
-
-      // ReSharper disable once RedundantArgumentDefaultValue
-      await using (await SUT.CreateTempTableAsync(ActDbContext.GetTempTableEntityType<CustomTempTable>(), options))
-      {
-      }
-
-      await using var tempTable = await SUT.CreateTempTableAsync(ActDbContext.GetTempTableEntityType<CustomTempTable>(), options);
-
-      var columns = AssertDbContext.GetTempTableColumns("#CustomTempTable_1").ToList();
-      columns.Should().HaveCount(2);
-
-      ValidateColumn(columns[0], nameof(CustomTempTable.Column1), "INTEGER", false);
-      ValidateColumn(columns[1], nameof(CustomTempTable.Column2), "TEXT", true);
-   }
-
-   [Fact]
-   public async Task Should_reuse_name_after_it_is_freed_although_previously_not_dropped()
-   {
-      ConfigureModel = builder => builder.ConfigureTempTableEntity<CustomTempTable>();
-
-      var options = new TempTableCreationOptions
-                    {
-                       TableNameProvider = ReusingTempTableNameProvider.Instance,
-                       DropTableOnDispose = false
-                    };
-
-      // ReSharper disable once RedundantArgumentDefaultValue
-      await using (await SUT.CreateTempTableAsync(ActDbContext.GetTempTableEntityType<CustomTempTable>(), options))
-      {
-      }
-
-      options.TruncateTableIfExists = true;
-      await using var tempTable = await SUT.CreateTempTableAsync(ActDbContext.GetTempTableEntityType<CustomTempTable>(), options);
-
-      var columns = AssertDbContext.GetTempTableColumns("#CustomTempTable_1").ToList();
-      columns.Should().HaveCount(2);
-
-      ValidateColumn(columns[0], nameof(CustomTempTable.Column1), "INTEGER", false);
-      ValidateColumn(columns[1], nameof(CustomTempTable.Column2), "TEXT", true);
-
-      AssertDbContext.GetTempTableColumns("#CustomTempTable_2").ToList()
-                     .Should().HaveCount(0);
-   }
-
-   [Fact]
-   public async Task Should_not_reuse_name_before_it_is_freed()
-   {
-      ConfigureModel = builder => builder.ConfigureTempTableEntity<CustomTempTable>();
-
-      var options = new TempTableCreationOptions { TableNameProvider = ReusingTempTableNameProvider.Instance };
-
-      // ReSharper disable once RedundantArgumentDefaultValue
-      await using (await SUT.CreateTempTableAsync(ActDbContext.GetTempTableEntityType<CustomTempTable>(), options))
-      {
-         await SUT.CreateTempTableAsync(ActDbContext.GetTempTableEntityType<CustomTempTable>(), options);
-      }
-
-      var columns = AssertDbContext.GetTempTableColumns("#CustomTempTable_2").ToList();
-      columns.Should().HaveCount(2);
-
-      ValidateColumn(columns[0], nameof(CustomTempTable.Column1), "INTEGER", false);
-      ValidateColumn(columns[1], nameof(CustomTempTable.Column2), "TEXT", true);
-   }
-
-   [Fact]
-   public async Task Should_reuse_name_in_sorted_order()
-   {
-      ConfigureModel = builder => builder.ConfigureTempTableEntity<CustomTempTable>();
-
-      var options = new TempTableCreationOptions { TableNameProvider = ReusingTempTableNameProvider.Instance };
-
-      // #CustomTempTable_1
-      await using (await SUT.CreateTempTableAsync(ActDbContext.GetTempTableEntityType<CustomTempTable>(), options))
-      {
-         // #CustomTempTable_2
-         await using (await SUT.CreateTempTableAsync(ActDbContext.GetTempTableEntityType<CustomTempTable>(), options))
-         {
-         }
-      }
-
-      // #CustomTempTable_1
-      await using var tempTable = await SUT.CreateTempTableAsync(ActDbContext.GetTempTableEntityType<CustomTempTable>(), options);
-
-      var columns = AssertDbContext.GetTempTableColumns("#CustomTempTable_1").ToList();
-      columns.Should().HaveCount(2);
-
-      ValidateColumn(columns[0], nameof(CustomTempTable.Column1), "INTEGER", false);
-      ValidateColumn(columns[1], nameof(CustomTempTable.Column2), "TEXT", true);
-   }
-
-   [Fact]
-   public async Task Should_create_temp_table_with_provided_column_only()
-   {
-      ConfigureModel = builder => builder.ConfigureTempTableEntity<CustomTempTable>();
-
-      _optionsWithNonUniqueNameAndNoPrimaryKey.PropertiesToInclude = IEntityPropertiesProvider.Include<CustomTempTable>(t => t.Column1);
-
-      // ReSharper disable once RedundantArgumentDefaultValue
-      await using var tempTable = await SUT.CreateTempTableAsync(ActDbContext.GetTempTableEntityType<CustomTempTable>(), _optionsWithNonUniqueNameAndNoPrimaryKey);
-
-      var columns = AssertDbContext.GetTempTableColumns<CustomTempTable>().ToList();
-      columns.Should().HaveCount(1);
-
-      ValidateColumn(columns[0], nameof(CustomTempTable.Column1), "INTEGER", false);
-   }
-
-   [Fact]
-   public async Task Should_create_pk_if_options_flag_is_set()
-   {
-      _optionsWithNonUniqueNameAndNoPrimaryKey.PrimaryKeyCreation = IPrimaryKeyPropertiesProvider.AdaptiveForced;
-
-      ConfigureModel = builder => builder.ConfigureTempTable<int, string>(typeBuilder => typeBuilder.Property(s => s.Column2).HasMaxLength(100));
-
-      // ReSharper disable once RedundantArgumentDefaultValue
-      await using var tempTable = await SUT.CreateTempTableAsync(ActDbContext.GetTempTableEntityType<TempTable<int, string>>(), _optionsWithNonUniqueNameAndNoPrimaryKey);
-
-      var keyColumns = await AssertDbContext.GetTempTableKeyColumns<TempTable<int, string>>().ToListAsync();
-      keyColumns.Should().HaveCount(2);
-      keyColumns[0].Name.Should().Be(nameof(TempTable<int, string>.Column1));
-      keyColumns[1].Name.Should().Be(nameof(TempTable<int, string>.Column2));
-   }
-
-   [Fact]
-   public async Task Should_throw_if_some_pk_columns_are_missing()
-   {
-      _optionsWithNonUniqueNameAndNoPrimaryKey.PrimaryKeyCreation = IPrimaryKeyPropertiesProvider.EntityTypeConfiguration;
-      _optionsWithNonUniqueNameAndNoPrimaryKey.PropertiesToInclude = IEntityPropertiesProvider.Include<CustomTempTable>(t => t.Column1);
-
-      ConfigureModel = builder => builder.ConfigureTempTableEntity<CustomTempTable>(false, typeBuilder =>
-                                                                                           {
-                                                                                              typeBuilder.Property(s => s.Column2).HasMaxLength(100);
-                                                                                              typeBuilder.HasKey(s => new { s.Column1, s.Column2 });
-                                                                                           });
-
-      // ReSharper disable once RedundantArgumentDefaultValue
-      await SUT.Awaiting(sut => sut.CreateTempTableAsync(ActDbContext.GetTempTableEntityType<CustomTempTable>(), _optionsWithNonUniqueNameAndNoPrimaryKey))
-               .Should().ThrowAsync<ArgumentException>().WithMessage("""
-                                                                     Cannot create PRIMARY KEY because not all key columns are part of the temp table.
-                                                                     You may use other key properties providers like 'IPrimaryKeyPropertiesProvider.AdaptiveEntityTypeConfiguration' instead of 'IPrimaryKeyPropertiesProvider.EntityTypeConfiguration' to get different behaviors.
-                                                                     Missing columns: Column2.
-                                                                     """);
-   }
-
-   [Fact]
-   public async Task Should_not_throw_if_some_pk_columns_are_missing_and_provider_is_Adaptive()
-   {
-      _optionsWithNonUniqueNameAndNoPrimaryKey.PrimaryKeyCreation = IPrimaryKeyPropertiesProvider.AdaptiveForced;
-      _optionsWithNonUniqueNameAndNoPrimaryKey.PropertiesToInclude = IEntityPropertiesProvider.Include<CustomTempTable>(t => t.Column1);
-
-      ConfigureModel = builder =>
-                       {
-                          builder.ConfigureTempTableEntity<CustomTempTable>(false, typeBuilder =>
-                                                                                   {
-                                                                                      typeBuilder.Property(s => s.Column2).HasMaxLength(100);
-                                                                                      typeBuilder.HasKey(s => new { s.Column1, s.Column2 });
-                                                                                   });
-                       };
-
-      // ReSharper disable once RedundantArgumentDefaultValue
-      await using var tempTable = await SUT.CreateTempTableAsync(ActDbContext.GetTempTableEntityType<CustomTempTable>(), _optionsWithNonUniqueNameAndNoPrimaryKey);
-
-      var keyColumns = await AssertDbContext.GetTempTableKeyColumns<CustomTempTable>().ToListAsync();
-      keyColumns.Should().HaveCount(1);
-      keyColumns[0].Name.Should().Be(nameof(CustomTempTable.Column1));
-   }
-
-   [Fact]
-   public async Task Should_open_connection()
-   {
-      await using var con = CreateConnection();
-
-      var options = CreateOptionsBuilder(con);
-
-      await using var ctx = new TestDbContext(options);
-
-      ctx.Database.GetDbConnection().State.Should().Be(ConnectionState.Closed);
-
-      // ReSharper disable once RedundantArgumentDefaultValue
-      await using var tempTable = await ctx.GetService<ITempTableCreator>()
-                                           .CreateTempTableAsync(ctx.GetTempTableEntityType<TestEntity>(), _optionsWithNonUniqueNameAndNoPrimaryKey);
-
-      ctx.Database.GetDbConnection().State.Should().Be(ConnectionState.Open);
-   }
-
-   [Fact]
-   public async Task Should_return_reference_to_be_able_to_close_connection()
-   {
-      await using var con = CreateConnection();
-
-      var options = CreateOptionsBuilder(con);
-
-      await using var ctx = new TestDbContext(options);
-
-      ctx.Database.GetDbConnection().State.Should().Be(ConnectionState.Closed);
-
-      // ReSharper disable once RedundantArgumentDefaultValue
-      var tempTableReference = await ctx.GetService<ITempTableCreator>()
-                                        .CreateTempTableAsync(ctx.GetTempTableEntityType<TestEntity>(), _optionsWithNonUniqueNameAndNoPrimaryKey);
-      await tempTableReference.DisposeAsync();
-
-      ctx.Database.GetDbConnection().State.Should().Be(ConnectionState.Closed);
-   }
-
-   [Fact]
-   public async Task Should_return_reference_to_be_able_to_close_connection_event_if_ctx_is_disposed()
-   {
-      await using var con = CreateConnection();
-
-      var options = CreateOptionsBuilder(con);
-
-      ITempTableReference tempTableReference;
-
-      await using (var ctx = new TestDbContext(options))
-      {
-         ctx.Database.GetDbConnection().State.Should().Be(ConnectionState.Closed);
-
-         // ReSharper disable once RedundantArgumentDefaultValue
-         tempTableReference = await ctx.GetService<ITempTableCreator>()
-                                       .CreateTempTableAsync(ctx.GetTempTableEntityType<TestEntity>(), _optionsWithNonUniqueNameAndNoPrimaryKey);
-      }
-
-      con.State.Should().Be(ConnectionState.Open);
-      await tempTableReference.DisposeAsync();
-      con.State.Should().Be(ConnectionState.Closed);
-   }
-
-   [Fact]
-   public async Task Should_return_table_ref_that_does_nothing_after_connection_is_disposed()
-   {
-      await using var con = CreateConnection();
-
-      var options = CreateOptionsBuilder(con);
-
-      await using var ctx = new TestDbContext(options);
-
-      ctx.Database.GetDbConnection().State.Should().Be(ConnectionState.Closed);
-
-      // ReSharper disable once RedundantArgumentDefaultValue
-      var tempTableReference = await ctx.GetService<ITempTableCreator>()
-                                        .CreateTempTableAsync(ctx.GetTempTableEntityType<TestEntity>(), _optionsWithNonUniqueNameAndNoPrimaryKey);
-      con.Dispose();
-
-      con.State.Should().Be(ConnectionState.Closed);
-      tempTableReference.Dispose();
-      con.State.Should().Be(ConnectionState.Closed);
-   }
-
-   [Fact]
-   public async Task Should_return_table_ref_that_does_nothing_after_connection_is_disposedAsync()
-   {
-      await using var con = CreateConnection();
-
-      var options = CreateOptionsBuilder(con);
-
-      await using var ctx = new TestDbContext(options);
-
-      ctx.Database.GetDbConnection().State.Should().Be(ConnectionState.Closed);
-
-      // ReSharper disable once RedundantArgumentDefaultValue
-      var tempTableReference = await ctx.GetService<ITempTableCreator>()
-                                        .CreateTempTableAsync(ctx.GetTempTableEntityType<TestEntity>(), _optionsWithNonUniqueNameAndNoPrimaryKey);
-      await con.DisposeAsync();
-
-      con.State.Should().Be(ConnectionState.Closed);
-      await tempTableReference.DisposeAsync();
-      con.State.Should().Be(ConnectionState.Closed);
-   }
-
-   [Fact]
-   public async Task Should_return_table_ref_that_does_nothing_after_connection_is_closed()
-   {
-      await using var con = CreateConnection();
-
-      var options = CreateOptionsBuilder(con);
-
-      await using var ctx = new TestDbContext(options);
-
-      ctx.Database.GetDbConnection().State.Should().Be(ConnectionState.Closed);
-
-      // ReSharper disable once RedundantArgumentDefaultValue
-      await using var tempTableReference = await ctx.GetService<ITempTableCreator>()
-                                                    .CreateTempTableAsync(ctx.GetTempTableEntityType<TestEntity>(), _optionsWithNonUniqueNameAndNoPrimaryKey);
-      con.Close();
-
-      tempTableReference.Dispose();
-      con.State.Should().Be(ConnectionState.Closed);
-   }
-
-   private DbContextOptions<TestDbContext> CreateOptionsBuilder(SqliteConnection connection)
-   {
-      return TestCtxProviderBuilder.CreateOptionsBuilder(connection, TestCtxProvider.ConnectionString).Options;
-   }
-
-   [Fact]
-   public async Task Should_return_reference_to_remove_temp_table()
-   {
-      ConfigureModel = builder => builder.ConfigureTempTableEntity<CustomTempTable>();
-
-      // ReSharper disable once RedundantArgumentDefaultValue
-      await using var tempTableReference = await SUT.CreateTempTableAsync(ActDbContext.GetTempTableEntityType<CustomTempTable>(), _optionsWithNonUniqueNameAndNoPrimaryKey);
-      await tempTableReference.DisposeAsync();
-
-      var columns = AssertDbContext.GetTempTableColumns<CustomTempTable>().ToList();
-      columns.Should().BeEmpty();
-   }
-
-   [Fact]
-   public async Task Should_create_temp_table_for_entityType()
-   {
-      // ReSharper disable once RedundantArgumentDefaultValue
-      await using var tempTable = await SUT.CreateTempTableAsync(ActDbContext.GetTempTableEntityType<TestEntity>(), _optionsWithNonUniqueNameAndNoPrimaryKey);
-
-      var columns = AssertDbContext.GetTempTableColumns<TestEntity>().OrderBy(c => c.Name).ToList();
-      columns.Should().HaveCount(9);
-
-      ValidateColumn(columns[0], nameof(TestEntity.ConvertibleClass), "INTEGER", true);
-      ValidateColumn(columns[1], nameof(TestEntity.Count), "INTEGER", false);
-      ValidateColumn(columns[2], nameof(TestEntity.Id), "TEXT", false);
-      ValidateColumn(columns[3], nameof(TestEntity.Name), "TEXT", true);
-      ValidateColumn(columns[4], nameof(TestEntity.NullableCount), "INTEGER", true);
-      ValidateColumn(columns[5], nameof(TestEntity.ParentId), "TEXT", true);
-      ValidateColumn(columns[6], nameof(TestEntity.PropertyWithBackingField), "INTEGER", false);
-      ValidateColumn(columns[7], nameof(TestEntity.RequiredName), "TEXT", false);
-      ValidateColumn(columns[8], "_privateField", "INTEGER", false);
-   }
-
-   [Fact]
-   public async Task Should_create_temp_table_with_autoincrement_if_it_is_primary_key()
-   {
-      _optionsWithNonUniqueNameAndNoPrimaryKey.PrimaryKeyCreation = IPrimaryKeyPropertiesProvider.EntityTypeConfiguration;
-
-      // ReSharper disable once RedundantArgumentDefaultValue
-      await using var tempTable = await SUT.CreateTempTableAsync(ActDbContext.GetTempTableEntityType<TestEntityWithAutoIncrement>(), _optionsWithNonUniqueNameAndNoPrimaryKey);
-
-      var columns = AssertDbContext.GetTempTableColumns<TestEntityWithAutoIncrement>().OrderBy(c => c.Name).ToList();
-      columns.Should().HaveCount(2);
-
-      ValidateColumn(columns[0], nameof(TestEntity.Id), "INTEGER", false);
-      ValidateColumn(columns[1], nameof(TestEntity.Name), "TEXT", true);
-   }
-
-   [Fact]
-   public async Task Should_throw_when_creating_temp_table_with_autoincrement_if_it_is_not_primary_key()
-   {
-      // ReSharper disable once RedundantArgumentDefaultValue
-      await SUT.Awaiting(sut => sut.CreateTempTableAsync(ActDbContext.GetTempTableEntityType<TestEntityWithAutoIncrement>(), _optionsWithNonUniqueNameAndNoPrimaryKey))
-               .Should().ThrowAsync<NotSupportedException>()
-               .WithMessage("""
-                            SQLite does not allow the property 'Id' of the entity 'Thinktecture.TestDatabaseContext.TestEntityWithAutoIncrement' to be an AUTOINCREMENT column unless this column is the PRIMARY KEY.
-                            Currently configured primary keys: []
-                            """);
-   }
-
-   [Fact]
-   public async Task Should_throw_if_temp_table_is_not_introduced()
-   {
-      await SUT.Awaiting(c => c.CreateTempTableAsync(ActDbContext.GetTempTableEntityType<TempTable<ConvertibleClass>>(), _optionsWithNonUniqueNameAndNoPrimaryKey))
-               .Should().ThrowAsync<ArgumentException>();
-   }
-
-   [Fact]
-   public async Task Should_create_temp_table_with_one_column()
-   {
-      ConfigureModel = builder => builder.ConfigureTempTable<int>();
-
-      await using var tempTable = await SUT.CreateTempTableAsync(ActDbContext.GetTempTableEntityType<TempTable<int>>(), _optionsWithNonUniqueNameAndNoPrimaryKey);
-
-      AssertDbContext.GetTempTableColumns<TempTable<int>>().ToList().Should().HaveCount(1);
-   }
-
-   [Fact]
-   public async Task Should_create_temp_table_without_primary_key()
-   {
-      ConfigureModel = builder => builder.ConfigureTempTable<int>();
-      _optionsWithNonUniqueNameAndNoPrimaryKey.PrimaryKeyCreation = IPrimaryKeyPropertiesProvider.None;
-
-      await using var tempTable = await SUT.CreateTempTableAsync(ActDbContext.GetTempTableEntityType<TempTable<int>>(), _optionsWithNonUniqueNameAndNoPrimaryKey);
-
-      var constraints = await AssertDbContext.GetTempTableKeyColumns<TempTable<int>>().ToListAsync();
-      constraints.Should().BeEmpty();
-   }
-
-   [Fact]
-   public async Task Should_create_temp_table_with_int()
-   {
-      ConfigureModel = builder => builder.ConfigureTempTable<int>();
-
-      await using var tempTable = await SUT.CreateTempTableAsync(ActDbContext.GetTempTableEntityType<TempTable<int>>(), _optionsWithNonUniqueNameAndNoPrimaryKey);
-
-      var columns = AssertDbContext.GetTempTableColumns<TempTable<int>>().ToList();
-      ValidateColumn(columns[0], nameof(TempTable<int>.Column1), "INTEGER", false);
-   }
-
-   [Fact]
-   public async Task Should_create_temp_table_with_nullable_int()
-   {
-      ConfigureModel = builder => builder.ConfigureTempTable<int?>();
-
-      await using var tempTable = await SUT.CreateTempTableAsync(ActDbContext.GetTempTableEntityType<TempTable<int?>>(), _optionsWithNonUniqueNameAndNoPrimaryKey);
-
-      var columns = AssertDbContext.GetTempTableColumns<TempTable<int?>>().ToList();
-      ValidateColumn(columns[0], nameof(TempTable<int?>.Column1), "INTEGER", true);
-   }
-
-   [Fact]
-   public async Task Should_create_make_nullable_int_to_non_nullable_if_set_via_modelbuilder()
-   {
-      ConfigureModel = builder => builder.ConfigureTempTable<int?>(typeBuilder => typeBuilder.Property(t => t.Column1).IsRequired());
-
-      await using var tempTable = await SUT.CreateTempTableAsync(ActDbContext.GetTempTableEntityType<TempTable<int?>>(), _optionsWithNonUniqueNameAndNoPrimaryKey);
-
-      var columns = AssertDbContext.GetTempTableColumns<TempTable<int?>>().ToList();
-      ValidateColumn(columns[0], nameof(TempTable<int?>.Column1), "INTEGER", false);
-   }
-
-   [Fact]
-   public async Task Should_create_temp_table_with_double()
-   {
-      ConfigureModel = builder => builder.ConfigureTempTable<double>();
-
-      await using var tempTable = await SUT.CreateTempTableAsync(ActDbContext.GetTempTableEntityType<TempTable<double>>(), _optionsWithNonUniqueNameAndNoPrimaryKey);
-
-      var columns = AssertDbContext.GetTempTableColumns<TempTable<double>>().ToList();
-      ValidateColumn(columns[0], nameof(TempTable<double>.Column1), "REAL", false);
-   }
-
-   [Fact]
-   public async Task Should_create_temp_table_with_decimal()
-   {
-      ConfigureModel = builder => builder.ConfigureTempTable<decimal>();
-
-      await using var tempTable = await SUT.CreateTempTableAsync(ActDbContext.GetTempTableEntityType<TempTable<decimal>>(), _optionsWithNonUniqueNameAndNoPrimaryKey);
-
-      var columns = AssertDbContext.GetTempTableColumns<TempTable<decimal>>().ToList();
-      ValidateColumn(columns[0], nameof(TempTable<decimal>.Column1), "TEXT", false); // decimal is stored as TEXT (see SqliteTypeMappingSource)
-   }
-
-   [Fact]
-   public async Task Should_create_temp_table_with_bool()
-   {
-      ConfigureModel = builder => builder.ConfigureTempTable<bool>();
-
-      await using var tempTable = await SUT.CreateTempTableAsync(ActDbContext.GetTempTableEntityType<TempTable<bool>>(), _optionsWithNonUniqueNameAndNoPrimaryKey);
-
-      var columns = AssertDbContext.GetTempTableColumns<TempTable<bool>>().ToList();
-      ValidateColumn(columns[0], nameof(TempTable<bool>.Column1), "INTEGER", false);
-   }
-
-   [Fact]
-   public async Task Should_create_temp_table_with_string()
-   {
-      ConfigureModel = builder => builder.ConfigureTempTable<string>();
-
-      await using var tempTable = await SUT.CreateTempTableAsync(ActDbContext.GetTempTableEntityType<TempTable<string>>(), _optionsWithNonUniqueNameAndNoPrimaryKey);
-
-      var columns = AssertDbContext.GetTempTableColumns<TempTable<string>>().ToList();
-      ValidateColumn(columns[0], nameof(TempTable<string>.Column1), "TEXT", true);
-   }
-
-   [Fact]
-   public async Task Should_create_temp_table_with_converter_and_default_value()
-   {
-      ConfigureModel = builder => builder.ConfigureTempTable<ConvertibleClass>(typeBuilder => typeBuilder.Property(t => t.Column1)
-                                                                                                         .HasConversion(c => c.Key, k => new ConvertibleClass(k))
-                                                                                                         .HasDefaultValue(new ConvertibleClass(1)));
-
-      await using var tempTable = await SUT.CreateTempTableAsync(ActDbContext.GetTempTableEntityType<TempTable<ConvertibleClass>>(), _optionsWithNonUniqueNameAndNoPrimaryKey);
-
-      var columns = AssertDbContext.GetTempTableColumns<TempTable<ConvertibleClass>>().ToList();
-      ValidateColumn(columns[0], nameof(TempTable<ConvertibleClass>.Column1), "INTEGER", true, "1");
-   }
-
-   [Fact]
-   public async Task Should_create_temp_table_with_string_with_max_length()
-   {
-      ConfigureModel = builder => builder.ConfigureTempTable<string>(typeBuilder => typeBuilder.Property(t => t.Column1).HasMaxLength(50));
-
-      await using var tempTable = await SUT.CreateTempTableAsync(ActDbContext.GetTempTableEntityType<TempTable<string>>(), _optionsWithNonUniqueNameAndNoPrimaryKey);
-
-      var columns = AssertDbContext.GetTempTableColumns<TempTable<string>>().ToList();
-      ValidateColumn(columns[0], nameof(TempTable<string>.Column1), "TEXT", true);
-   }
-
-   [Fact]
-   public async Task Should_create_temp_table_with_2_columns()
-   {
-      ConfigureModel = builder => builder.ConfigureTempTable<int, string>();
-
-      await using var tempTable = await SUT.CreateTempTableAsync(ActDbContext.GetTempTableEntityType<TempTable<int, string>>(), _optionsWithNonUniqueNameAndNoPrimaryKey);
-
-      var columns = AssertDbContext.GetTempTableColumns<TempTable<int, string>>().ToList();
-      columns.Should().HaveCount(2);
-
-      ValidateColumn(columns[0], nameof(TempTable<int, string>.Column1), "INTEGER", false);
-      ValidateColumn(columns[1], nameof(TempTable<int, string>.Column2), "TEXT", true);
-   }
-
-   [Fact]
-   public async Task Should_throw_if_temp_table_entity_contains_inlined_owned_type()
-   {
-      await SUT.Awaiting(sut => sut.CreateTempTableAsync(ActDbContext.GetTempTableEntityType<TestEntity_Owns_Inline>(), _optionsWithNonUniqueNameAndNoPrimaryKey))
-               .Should().ThrowAsync<NotSupportedException>().WithMessage("Temp tables don't support owned entities.");
-   }
-
-   [Fact]
-   public async Task Should_throw_if_temp_table_contains_inlined_owned_type()
-   {
-      _optionsWithNonUniqueNameAndNoPrimaryKey.PropertiesToInclude = IEntityPropertiesProvider.Include<TestEntity_Owns_Inline>(e => new
-                                                                                                                                    {
-                                                                                                                                       e.Id,
-                                                                                                                                       e.InlineEntity
-                                                                                                                                    });
-      await SUT.Awaiting(sut => sut.CreateTempTableAsync(ActDbContext.GetTempTableEntityType<TestEntity_Owns_Inline>(), _optionsWithNonUniqueNameAndNoPrimaryKey))
-               .Should().ThrowAsync<NotSupportedException>().WithMessage("The entity 'Thinktecture.TestDatabaseContext.TestEntity_Owns_Inline' must not contain owned entities.");
-   }
-
-   [Fact]
-   public async Task Should_create_temp_table_for_entity_with_separated_owned_type()
-   {
-      var ownerEntityType = ActDbContext.GetTempTableEntityType<TestEntity_Owns_SeparateOne>();
-
-      await SUT.Awaiting(sut => sut.CreateTempTableAsync(ownerEntityType, _optionsWithNonUniqueNameAndNoPrimaryKey))
-               .Should().ThrowAsync<NotSupportedException>().WithMessage("Temp tables don't support owned entities.");
-
-      var ownedTypeEntityType = ownerEntityType.GetNavigations().Single().TargetEntityType;
-      await using var ownedTempTable = await SUT.CreateTempTableAsync(ownedTypeEntityType, _optionsWithNonUniqueNameAndNoPrimaryKey);
-
-      var columns = AssertDbContext.GetTempTableColumns(ownedTypeEntityType).ToList();
-      columns.Should().HaveCount(3);
-      ValidateColumn(columns[0], $"{nameof(TestEntity_Owns_SeparateOne)}{nameof(TestEntity_Owns_SeparateOne.Id)}", "TEXT", false);
-      ValidateColumn(columns[1], nameof(OwnedEntity.IntColumn), "INTEGER", false);
-      ValidateColumn(columns[2], nameof(OwnedEntity.StringColumn), "TEXT", true);
-   }
-
-   [Fact]
-   public async Task Should_throw_when_selecting_separated_owned_type()
-   {
-      _optionsWithNonUniqueNameAndNoPrimaryKey.PropertiesToInclude = IEntityPropertiesProvider.Include<TestEntity_Owns_SeparateOne>(e => new
-                                                                                                                                         {
-                                                                                                                                            e.Id,
-                                                                                                                                            e.SeparateEntity
-                                                                                                                                         });
-      await SUT.Awaiting(sut => sut.CreateTempTableAsync(ActDbContext.GetTempTableEntityType<TestEntity_Owns_SeparateOne>(), _optionsWithNonUniqueNameAndNoPrimaryKey))
-               .Should().ThrowAsync<NotSupportedException>()
-               .WithMessage("The entity 'Thinktecture.TestDatabaseContext.TestEntity_Owns_SeparateOne' must not contain owned entities.");
-   }
-
-   [Fact]
-   public async Task Should_throw_if_temp_table_entity_contains_many_owned_types()
-   {
-      var ownerEntityType = ActDbContext.GetTempTableEntityType<TestEntity_Owns_SeparateMany>();
-      await SUT.Awaiting(sut => sut.CreateTempTableAsync(ownerEntityType, _optionsWithNonUniqueNameAndNoPrimaryKey))
-               .Should().ThrowAsync<NotSupportedException>().WithMessage("Temp tables don't support owned entities.");
-
-      var ownedTypeEntityType = ownerEntityType.GetNavigations().Single().TargetEntityType;
-      await using var ownedTempTable = await SUT.CreateTempTableAsync(ownedTypeEntityType, _optionsWithNonUniqueNameAndNoPrimaryKey);
-
-      var columns = AssertDbContext.GetTempTableColumns(ownedTypeEntityType).ToList();
-      columns.Should().HaveCount(4);
-      ValidateColumn(columns[0], $"{nameof(TestEntity_Owns_SeparateMany)}{nameof(TestEntity_Owns_SeparateMany.Id)}", "TEXT", false);
-      ValidateColumn(columns[1], "Id", "INTEGER", false);
-      ValidateColumn(columns[2], nameof(OwnedEntity.IntColumn), "INTEGER", false);
-      ValidateColumn(columns[3], nameof(OwnedEntity.StringColumn), "TEXT", true);
-   }
-
-   [Fact]
-   public async Task Should_create_temp_table_for_entity_with_complex_type()
-   {
-      var testEntity = ActDbContext.GetTempTableEntityType<TestEntityWithComplexType>();
-
-      await using var tempTable = await SUT.CreateTempTableAsync(testEntity, _optionsWithNonUniqueNameAndNoPrimaryKey);
-
-      var columns = await AssertDbContext.GetTempTableColumns(testEntity).ToListAsync();
-      columns.Should().HaveCount(3);
-      ValidateColumn(columns[0], nameof(TestEntityWithComplexType.Id), "TEXT", false);
-      ValidateColumn(columns[1], $"{nameof(TestEntityWithComplexType.Boundary)}_{nameof(BoundaryValueObject.Lower)}", "INTEGER", false);
-      ValidateColumn(columns[2], $"{nameof(TestEntityWithComplexType.Boundary)}_{nameof(BoundaryValueObject.Upper)}", "INTEGER", false);
-   }
-
-   private SqliteConnection CreateConnection()
-   {
-      return new SqliteConnection(TestCtxProvider.ConnectionString);
-   }
-
-   private static void ValidateColumn(SqliteTableInfo column, string name, string type, bool isNullable, string? defaultValue = null)
-   {
-      ArgumentNullException.ThrowIfNull(column);
-
-      column.Name.Should().Be(name);
-      column.Type.Should().Be(type);
-      column.NotNull.Should().Be(isNullable ? 0 : 1);
-      column.Dflt_Value.Should().Be(defaultValue);
-   }
-}
->>>>>>> 26a96dfa
+}