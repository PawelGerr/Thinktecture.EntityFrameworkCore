using Microsoft.EntityFrameworkCore.Metadata;
<<<<<<< HEAD
=======
using Thinktecture.EntityFrameworkCore.Data;
>>>>>>> 51f4c629
using Thinktecture.TestDatabaseContext;

namespace Thinktecture.EntityFrameworkCore.BulkOperations.PropertiesProviderTests;

public class Include
{
   [Fact]
   public void Should_throw_if_expression_is_null()
   {
      Action action = () => IEntityPropertiesProvider.Include<TestEntity>(null!);
      action.Should().Throw<ArgumentNullException>();
   }

   [Fact]
   public void Should_throw_if_expression_return_constant()
   {
      Action action = () => IEntityPropertiesProvider.Include<TestEntity>(entity => null!);
      action.Should().Throw<NotSupportedException>();
   }

   [Fact]
   public void Should_return_empty_collection_if_no_properties_provided()
   {
      var entityType = GetEntityType<TestEntity>();
      var propertiesProvider = IEntityPropertiesProvider.Include<TestEntity>(entity => new { });
<<<<<<< HEAD
      var properties = propertiesProvider.GetPropertiesForTempTable(entityType);
=======
      var properties = propertiesProvider.GetPropertiesForTempTable(entityType, null);
>>>>>>> 51f4c629

      properties.Should().BeEmpty();
   }

   [Fact]
   public void Should_extract_property_accessor()
   {
      var entityType = GetEntityType<TestEntity>();
<<<<<<< HEAD
      var idProperty = entityType.FindProperty(nameof(TestEntity.Id)) ?? throw new Exception("Property must no be null");
      var propertiesProvider = IEntityPropertiesProvider.Include<TestEntity>(entity => entity.Id);

      var properties = propertiesProvider.GetPropertiesForTempTable(entityType);
=======
      var idProperty = new PropertyWithNavigations(entityType.FindProperty(nameof(TestEntity.Id))!, Array.Empty<INavigation>());
      var propertiesProvider = IEntityPropertiesProvider.Include<TestEntity>(entity => entity.Id);

      var properties = propertiesProvider.GetPropertiesForTempTable(entityType, null);
>>>>>>> 51f4c629
      properties.Should().HaveCount(1);
      properties.Should().Contain(idProperty);
   }

   [Fact]
   public void Should_extract_properties()
   {
      var entityType = GetEntityType<TestEntity>();
<<<<<<< HEAD
      var idProperty = entityType.FindProperty(nameof(TestEntity.Id)) ?? throw new Exception("Property must no be null");
      var countProperty = entityType.FindProperty(nameof(TestEntity.Count)) ?? throw new Exception("Property must no be null");
      var propertiesProvider = IEntityPropertiesProvider.Include<TestEntity>(entity => new { entity.Id, entity.Count });

      var properties = propertiesProvider.GetPropertiesForTempTable(entityType);
=======
      var idProperty = new PropertyWithNavigations(entityType.FindProperty(nameof(TestEntity.Id))!, Array.Empty<INavigation>());
      var countProperty = new PropertyWithNavigations(entityType.FindProperty(nameof(TestEntity.Count))!, Array.Empty<INavigation>());
      var propertiesProvider = IEntityPropertiesProvider.Include<TestEntity>(entity => new { entity.Id, entity.Count });

      var properties = propertiesProvider.GetPropertiesForTempTable(entityType, null);
>>>>>>> 51f4c629
      properties.Should().HaveCount(2);
      properties.Should().Contain(idProperty);
      properties.Should().Contain(countProperty);
   }

<<<<<<< HEAD
=======
   [Fact]
   public void Should_handle_properties_from_base_classes()
   {
      var entityType = GetEntityType<TestEntityWithBaseClass>();
      var idProperty = new PropertyWithNavigations(entityType.FindProperty(nameof(TestEntityWithBaseClass.Id))!, Array.Empty<INavigation>());
      var baseProperty = new PropertyWithNavigations(entityType.FindProperty(nameof(TestEntityWithBaseClass.Base_A))!, Array.Empty<INavigation>());

      var propertiesProvider = IEntityPropertiesProvider.Include<TestEntityWithBaseClass>(entity => new { entity.Id, entity.Base_A });

      var properties = propertiesProvider.GetPropertiesForTempTable(entityType, null);
      properties.Should().HaveCount(2);
      properties.Should().Contain(idProperty);
      properties.Should().Contain(baseProperty);
   }

>>>>>>> 51f4c629
   private static IEntityType GetEntityType<T>()
   {
      var options = new DbContextOptionsBuilder<TestDbContext>().UseSqlite("DataSource=:memory:").Options;
      return new TestDbContext(options).Model.GetEntityType(typeof(T));
   }
}
<|MERGE_RESOLUTION|>--- conflicted
+++ resolved
@@ -1,104 +1,78 @@
-using Microsoft.EntityFrameworkCore.Metadata;
-<<<<<<< HEAD
-=======
-using Thinktecture.EntityFrameworkCore.Data;
->>>>>>> 51f4c629
-using Thinktecture.TestDatabaseContext;
-
-namespace Thinktecture.EntityFrameworkCore.BulkOperations.PropertiesProviderTests;
-
-public class Include
-{
-   [Fact]
-   public void Should_throw_if_expression_is_null()
-   {
-      Action action = () => IEntityPropertiesProvider.Include<TestEntity>(null!);
-      action.Should().Throw<ArgumentNullException>();
-   }
-
-   [Fact]
-   public void Should_throw_if_expression_return_constant()
-   {
-      Action action = () => IEntityPropertiesProvider.Include<TestEntity>(entity => null!);
-      action.Should().Throw<NotSupportedException>();
-   }
-
-   [Fact]
-   public void Should_return_empty_collection_if_no_properties_provided()
-   {
-      var entityType = GetEntityType<TestEntity>();
-      var propertiesProvider = IEntityPropertiesProvider.Include<TestEntity>(entity => new { });
-<<<<<<< HEAD
-      var properties = propertiesProvider.GetPropertiesForTempTable(entityType);
-=======
-      var properties = propertiesProvider.GetPropertiesForTempTable(entityType, null);
->>>>>>> 51f4c629
-
-      properties.Should().BeEmpty();
-   }
-
-   [Fact]
-   public void Should_extract_property_accessor()
-   {
-      var entityType = GetEntityType<TestEntity>();
-<<<<<<< HEAD
-      var idProperty = entityType.FindProperty(nameof(TestEntity.Id)) ?? throw new Exception("Property must no be null");
-      var propertiesProvider = IEntityPropertiesProvider.Include<TestEntity>(entity => entity.Id);
-
-      var properties = propertiesProvider.GetPropertiesForTempTable(entityType);
-=======
-      var idProperty = new PropertyWithNavigations(entityType.FindProperty(nameof(TestEntity.Id))!, Array.Empty<INavigation>());
-      var propertiesProvider = IEntityPropertiesProvider.Include<TestEntity>(entity => entity.Id);
-
-      var properties = propertiesProvider.GetPropertiesForTempTable(entityType, null);
->>>>>>> 51f4c629
-      properties.Should().HaveCount(1);
-      properties.Should().Contain(idProperty);
-   }
-
-   [Fact]
-   public void Should_extract_properties()
-   {
-      var entityType = GetEntityType<TestEntity>();
-<<<<<<< HEAD
-      var idProperty = entityType.FindProperty(nameof(TestEntity.Id)) ?? throw new Exception("Property must no be null");
-      var countProperty = entityType.FindProperty(nameof(TestEntity.Count)) ?? throw new Exception("Property must no be null");
-      var propertiesProvider = IEntityPropertiesProvider.Include<TestEntity>(entity => new { entity.Id, entity.Count });
-
-      var properties = propertiesProvider.GetPropertiesForTempTable(entityType);
-=======
-      var idProperty = new PropertyWithNavigations(entityType.FindProperty(nameof(TestEntity.Id))!, Array.Empty<INavigation>());
-      var countProperty = new PropertyWithNavigations(entityType.FindProperty(nameof(TestEntity.Count))!, Array.Empty<INavigation>());
-      var propertiesProvider = IEntityPropertiesProvider.Include<TestEntity>(entity => new { entity.Id, entity.Count });
-
-      var properties = propertiesProvider.GetPropertiesForTempTable(entityType, null);
->>>>>>> 51f4c629
-      properties.Should().HaveCount(2);
-      properties.Should().Contain(idProperty);
-      properties.Should().Contain(countProperty);
-   }
-
-<<<<<<< HEAD
-=======
-   [Fact]
-   public void Should_handle_properties_from_base_classes()
-   {
-      var entityType = GetEntityType<TestEntityWithBaseClass>();
-      var idProperty = new PropertyWithNavigations(entityType.FindProperty(nameof(TestEntityWithBaseClass.Id))!, Array.Empty<INavigation>());
-      var baseProperty = new PropertyWithNavigations(entityType.FindProperty(nameof(TestEntityWithBaseClass.Base_A))!, Array.Empty<INavigation>());
-
-      var propertiesProvider = IEntityPropertiesProvider.Include<TestEntityWithBaseClass>(entity => new { entity.Id, entity.Base_A });
-
-      var properties = propertiesProvider.GetPropertiesForTempTable(entityType, null);
-      properties.Should().HaveCount(2);
-      properties.Should().Contain(idProperty);
-      properties.Should().Contain(baseProperty);
-   }
-
->>>>>>> 51f4c629
-   private static IEntityType GetEntityType<T>()
-   {
-      var options = new DbContextOptionsBuilder<TestDbContext>().UseSqlite("DataSource=:memory:").Options;
-      return new TestDbContext(options).Model.GetEntityType(typeof(T));
-   }
-}
+using Microsoft.EntityFrameworkCore.Metadata;
+using Thinktecture.TestDatabaseContext;
+
+namespace Thinktecture.EntityFrameworkCore.BulkOperations.PropertiesProviderTests;
+
+public class Include
+{
+   [Fact]
+   public void Should_throw_if_expression_is_null()
+   {
+      Action action = () => IEntityPropertiesProvider.Include<TestEntity>(null!);
+      action.Should().Throw<ArgumentNullException>();
+   }
+
+   [Fact]
+   public void Should_throw_if_expression_return_constant()
+   {
+      Action action = () => IEntityPropertiesProvider.Include<TestEntity>(entity => null!);
+      action.Should().Throw<NotSupportedException>();
+   }
+
+   [Fact]
+   public void Should_return_empty_collection_if_no_properties_provided()
+   {
+      var entityType = GetEntityType<TestEntity>();
+      var propertiesProvider = IEntityPropertiesProvider.Include<TestEntity>(entity => new { });
+      var properties = propertiesProvider.GetPropertiesForTempTable(entityType);
+
+      properties.Should().BeEmpty();
+   }
+
+   [Fact]
+   public void Should_extract_property_accessor()
+   {
+      var entityType = GetEntityType<TestEntity>();
+      var idProperty = entityType.FindProperty(nameof(TestEntity.Id)) ?? throw new Exception("Property must no be null");
+      var propertiesProvider = IEntityPropertiesProvider.Include<TestEntity>(entity => entity.Id);
+
+      var properties = propertiesProvider.GetPropertiesForTempTable(entityType);
+      properties.Should().HaveCount(1);
+      properties.Should().Contain(idProperty);
+   }
+
+   [Fact]
+   public void Should_extract_properties()
+   {
+      var entityType = GetEntityType<TestEntity>();
+      var idProperty = entityType.FindProperty(nameof(TestEntity.Id)) ?? throw new Exception("Property must no be null");
+      var countProperty = entityType.FindProperty(nameof(TestEntity.Count)) ?? throw new Exception("Property must no be null");
+      var propertiesProvider = IEntityPropertiesProvider.Include<TestEntity>(entity => new { entity.Id, entity.Count });
+
+      var properties = propertiesProvider.GetPropertiesForTempTable(entityType);
+      properties.Should().HaveCount(2);
+      properties.Should().Contain(idProperty);
+      properties.Should().Contain(countProperty);
+   }
+
+   [Fact]
+   public void Should_handle_properties_from_base_classes()
+   {
+      var entityType = GetEntityType<TestEntityWithBaseClass>();
+      var idProperty = entityType.FindProperty(nameof(TestEntityWithBaseClass.Id)) ?? throw new Exception("Property must no be null");
+      var baseProperty = entityType.FindProperty(nameof(TestEntityWithBaseClass.Base_A)) ?? throw new Exception("Property must no be null");
+
+      var propertiesProvider = IEntityPropertiesProvider.Include<TestEntityWithBaseClass>(entity => new { entity.Id, entity.Base_A });
+
+      var properties = propertiesProvider.GetPropertiesForTempTable(entityType);
+      properties.Should().HaveCount(2);
+      properties.Should().Contain(idProperty);
+      properties.Should().Contain(baseProperty);
+   }
+
+   private static IEntityType GetEntityType<T>()
+   {
+      var options = new DbContextOptionsBuilder<TestDbContext>().UseSqlite("DataSource=:memory:").Options;
+      return new TestDbContext(options).Model.GetEntityType(typeof(T));
+   }
+}